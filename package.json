--- conflicted
+++ resolved
@@ -11,7 +11,7 @@
     "test": "turbo run test",
     "test:watch": "turbo run test:watch",
     "format:fix": "prettier --write \"**/*.{js,ts,json,md,yml,yaml}\" --ignore-path .prettierignore --log-level warn",
-    "check": "turbo run lint format type-check test",
+    "check": "pnpm i && turbo run lint format type-check test",
     "clean": "tsx scripts/clean.ts",
     "reset": "pnpm clean && pnpm install && pnpm build",
     "link:dev": "pnpm --filter @auto-engineer/* run link:dev",
@@ -60,11 +60,7 @@
   "dependencies": {
     "@auto-engineer/ai-gateway": "workspace:*",
     "@auto-engineer/design-system-importer": "link:../../../Library/pnpm/global/5/node_modules/@auto-engineer/design-system-importer",
-<<<<<<< HEAD
-    "@auto-engineer/flow": "^0.3.0",
-=======
     "@auto-engineer/flow": "workspace:*",
->>>>>>> 27659755
     "axios": "^1.10.0",
     "debug": "^4.4.1",
     "dotenv": "^16.4.5"
