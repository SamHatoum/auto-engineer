[![Discord Online](https://img.shields.io/discord/1336421551255457846?label=Online&logo=discord)](https://discord.gg/2K4hK9EX)
[![Discord Users](https://img.shields.io/badge/dynamic/json?url=https%3A%2F%2Fdiscord.com%2Fapi%2Finvites%2F2K4hK9EX%3Fwith_counts%3Dtrue&query=%24.approximate_member_count&logo=discord&logoColor=white&label=Total&color=brightgreen&style=flat)](https://discord.gg/2K4hK9EX)
[![TypeScript](https://img.shields.io/badge/TypeScript-5.5-blue)](https://www.typescriptlang.org/)
[![Node.js](https://img.shields.io/badge/Node.js-20.x-green)](https://nodejs.org/)
[![pnpm](https://img.shields.io/badge/pnpm-%3E=8.15.4-orange)](https://pnpm.io/)
[![Monorepo](https://img.shields.io/badge/monorepo-turborepo-orange)](https://turbo.build/repo)
[![PRs Welcome](https://img.shields.io/badge/PRs-welcome-brightgreen.svg)](http://makeapullrequest.com)
[![License: EL2](https://img.shields.io/badge/License-EL2-blue.svg)](https://www.elastic.co/licensing/elastic-license)

# Auto Engineer

> Build production-grade applications with AI assistance. Not just another prototype tool.

##### _NOTE THIS IS AN EARLY PREVIEW OF THE FUNCTIONALITY - WE ARE WORKING HARD ON MAKING IT_
Stay up to date by watching 👀☝️ and giving us a star ⭐☝️

## 🎯 How It Works

You start by running the CLI like this:
```shell
> npx auto-engineer start
```

Then you interact with it like this:
```console
🤖 auto: what would you like to build?
👤 user: airbnb clone

🤖 auto: crafting a FlowModel for exploration & collaboration
🤖 auto: building your PropertyBooking flow...

🔀 Flow: PropertyBooking
├── 🍕 Slice: Search properties  
│    ├── queries: search, filter, sort
│    ├── projections: availability index
│    └── specs: filters, search behavior
├── 🍕 Slice: Book property 
│    ├── commands: RequestBooking
│    ├── events: BookingConfirmed
│    └── specs: booking rules
├── 🍕 Slice: Notify host of bookings
│    ├── reactions: notifications
│    └── specs: notifications rules
└── 🧩 Integrations
     ├── Auth0 (authentication)
     └── Google Maps (locations)

✓ Generated 1 command handler, 1 query
✓ Built React components with specs
✓ Configured integrations
✓ All tests passing

your app is ready at: http://localhost:3000 🚀
visualize your flow here: http://localhost:5000 🔍

🤖 auto: what would you like to iterate on?
👤 user: add user reviews

🤖 auto: extending PropertyBooking flow...

🔀 Flow: PropertyBooking 
├── 🍕 Slice: Submit review
│    ├── commands: SubmitReview
│    ├── events: ReviewSubmitted
│    └── specs: only past guests, one per stay
└── 🍕 Slice: View reviews
     ├── queries: GetPropertyReviews, GetUserReviews
     ├── projections: ratings, review feed
     └── specs: sorting, filtering, pagination

✓ Generated 1 command handler, 1 query
✓ Built React components with specs
✓ Configured integrations
✓ All tests passing

your app is ready at: http://localhost:3000 🚀
visualize your flow here: http://localhost:5000 🔍

👤 user: █
```

## ✨ Features

- 🤖 AI-powered code generation with enterprise-grade architecture & security
- 📦 Domain-driven, slice-based design with built-in testing
- 🤝 Continuous AI & team collaboration
- 🎮 Fully MCP-driven (IDE, chat, custom AI control)
- 📚 Self-documenting
- 🔄 Continue far beyond day 0

## What Makes It Different

Auto Engineer generates well-architected, scalable applications with proper design patterns, robust external system integrations, and enterprise-grade security.

It achieves this through a combination of techniques:

* **Architecture as Code**: Engineers maintain full control of design decisions while AI operates within defined constraints, focusing on rapid code generation
* **Bulletproof Design Patterns**: Implements gateways and anti-corruption layers for robust external system integrations
* **Sliced Architecture**: Organizes code into domain-driven slices, ensuring low coupling and high cohesion between components
* **Specification by Example & BDD**: Ensures correct implementation from the start through clear specifications
* **Built-in Regression Testing**: Maintains system integrity by preventing breaking changes
* **Self-Documenting System**: Provides full transparency into human and AI decisions over time

## 🔄 FlowModels

Information Flow Modeling is the act of expressing a system as interfaces, commands, queries, events, and state. The majority of systems lend themselves to be easily modeled using Flow Models. Flow Models define system behaviors through vertical slices, and bridges the gap between technical and non-technical stakeholders by providing a common language that:

* **Describes Complete Flows**: Captures entire user journeys and system interactions
* **Uses Vertical Slices**: Organizes functionality by domain-driven slices rather than technical layers
* **Enables Collaboration**: Allows technical, non-technical, and AI systems to work together
* **Specifies Behavior**: Defines both frontend and backend requirements in a single flow
* **Includes Validation Rules**: Embeds business rules and acceptance criteria directly in the flow

### Example Flow Model

```typescript
import { commandSlice, querySlice, reactSlice, flow, createBuilders, should, when, specs, gql } from '@auto-engineer/flow-lang';

import type { ListingCreated } from './slices/create-listing/events';
import type { BookingRequested } from './slices/guest-submits-booking-request/events';
import type { HostNotified } from './slices/host-manages-booking-request/events';
import type { PropertyRemoved } from './slices/remove-property/events';
import type { CreateListing } from './slices/create-listing/commands';
import type { RequestBooking } from './slices/guest-submits-booking-request/commands';
import type { NotifyHost } from './slices/host-manages-booking-request/commands';
import type { RemoveProperty } from './slices/remove-property/commands';
import type { AvailableProperty } from './shared/read-model';

import { MailChimp } from '@auto-engineer/mailchimp-integration';
import { Twilio } from '@auto-engineer/twilio-integration';

const { Events, Commands, State } = createBuilders()
  .events<ListingCreated | BookingRequested | HostNotified | PropertyRemoved>()
  .commands<CreateListing | RequestBooking | NotifyHost | RemoveProperty>()
  .state<{ AvailableProperties: AvailableProperty }>();


flow('Host creates a listing', () => {

  commandSlice('Create listing')
    .stream('listing-${id}')
    .client(() => {
      specs('A form that allows hosts to create a listing',() => {
        should('have fields for title, description, location, address')
        should('have price per night input')
        should('have max guests selector')
        should('have amenities checklist')
        should.not('be shown to guest users')
      });
    })
    .server(() => {
      specs('Host can create a new listing', () => {
        when(
          Commands.CreateListing({
            propertyId: "listing_123",
            hostId: "host_456",
            location: "San Francisco",
            address: "123 Market St",
            title: "Modern Downtown Apartment",
            description: "Beautiful apartment with city views",
            pricePerNight: 250,
            maxGuests: 4,
            amenities: ["wifi", "kitchen", "parking"]
          })).then([
            Events.ListingCreated({
              propertyId: "listing_123",
              hostId: "host_456",
              location: "San Francisco",
              address: "123 Market St",
              title: "Modern Downtown Apartment",
              description: "Beautiful apartment with city views",
              pricePerNight: 250,
              maxGuests: 4,
              amenities: ["wifi", "kitchen", "parking"],
              listedAt: new Date("2024-01-15T10:00:00Z")
            })
          ]);
      });
    });

});

flow('Guest books a listing', () => {

  querySlice('Search for available listings')
    .client(() => {
      specs('Listing Search Screen', () => {
        should('have location filter')
        should('have price range slider')
        should('have guest count filter')
      });
    })
    .request(gql`
      query SearchListings($location: String, $maxPrice: Float, $minGuests: Int) {
        searchListings(location: $location, maxPrice: $maxPrice, minGuests: $minGuests) {
          propertyId
          title
          location
          pricePerNight
          maxGuests
        }
      }`
    )
    .server(() => {
      specs('Listing becomes searchable after being created', () => {
        when(
          Events.ListingCreated({
            propertyId: "listing_123",
            hostId: "host_456",
            location: "San Francisco",
            address: "123 Market St",
            title: "Modern Downtown Apartment",
            description: "Beautiful apartment with city views",
            pricePerNight: 250,
            maxGuests: 4,
            amenities: ["wifi", "kitchen", "parking"],
            listedAt: new Date("2024-01-15T10:00:00Z")
          })
        ).then([
          State.AvailableProperties({
            propertyId: "listing_123",
            title: "Modern Downtown Apartment",
            location: "San Francisco",
            pricePerNight: 250,
            maxGuests: 4
          })
        ]);
      });
    });

  reactSlice('Host is notified')
    .server(() => {
      specs('Host is notified when booking request is received',() => {
        when([
          Events.BookingRequested({
            bookingId: "booking_456",
            propertyId: "listing_123",
            hostId: "host_456",
            guestId: "guest_789",
            checkIn: "2024-02-01",
            checkOut: "2024-02-05",
            guests: 2,
            message: "Looking forward to our stay!",
            status: "pending_host_approval",
            requestedAt: "2024-01-15T14:30:00Z",
            expiresAt: "2024-01-16T14:30:00Z"
          })
        ]).then([
          Commands.NotifyHost({
            hostId: "host_456",
            notificationType: "booking_request",
            priority: "high",
            channels: ["email", "sms"],
            message: "Looking forward to our stay!",
            actionRequired: true
          })
        ]);
      });
    });

  commandSlice('Notify host')
    .via([MailChimp, Twilio])
    .retries(3)
    .server(() => {
      specs('Send notification using the specified integrations', () => {
        when(
          Commands.NotifyHost({
            hostId: "host_456",
            notificationType: "booking_request",
            priority: "high",
            channels: ["email", "sms"],
            message: "Looking forward to our stay!",
            actionRequired: true
          })).then([
            Events.HostNotified({
              bookingId: "booking_456",
              hostId: "host_456",
              notificationType: "booking_request",
              channels: ["email", "sms"],
              notifiedAt: "2024-01-15T14:30:00Z"
            })
          ]);
      });
    });
});

```

This approach enables:
* **Clear Architecture**: Each slice defines its own frontend and backend requirements
* **Traceable Requirements**: Rules and validations are explicitly defined
* **AI Understanding**: Structured format that AI systems can parse and implement
* **Living Documentation**: Flows serve as both specification and documentation

## 🚀 Quick Start

### Prerequisites

- Node.js >= 20.0.0
- pnpm >= 8.15.4

### Installation  

```bash
# Install dependencies
pnpm install

# Build all packages
pnpm build

# Run tests
pnpm test
```

## 🤝 Contributing

Join our [Discord community](https://discord.gg/2K4hK9EX) to connect with other developers, get help, and share your ideas!

1. Fork the repository
2. Create your feature branch (`git checkout -b feature/amazing-feature`)
3. Commit your changes following our commit message format:
   ```bash
   git commit -m "feat(scope): add amazing feature"
   ```
   > Note: For information about valid scopes, see the [Commit Message Guidelines](#-commit-message-guidelines) section below.
4. Push to the branch (`git push origin feature/amazing-feature`)
5. Open a Pull Request

## 📝 Commit Message Guidelines

This project uses [commitlint](https://commitlint.js.org/) to enforce consistent commit messages across the monorepo.

### How it works

- **Scope enforcement:**  
  Commit messages must use a scope that matches a package or app directory (e.g. `apps/cli`), or the special `global` scope for changes affecting the whole repo.
- **Configuration:**  
  The rules are defined in `commitlint.config.ts` at the repo root. Scopes are dynamically generated from the current package and app directories.
- **Global scope:**  
  Use the `global` scope for changes that are not specific to a single package or app.

### Example commands and commit messages

```bash
<<<<<<< HEAD
git commit -m "feat(packages/flow-lang): add new feature"
=======
git commit -m "feat(packages/flow-modeling-agent): add new feature"
>>>>>>> def182d7
git commit -m "fix(apps/cli): correct CLI argument parsing"
git commit -m "chore(global): update repository settings"
```

## 📦 Versioning & Releases

This project uses [Changesets](https://github.com/changesets/changesets) for versioning and publishing packages.

> **⚠️ Important:**
> - Do **not** run `changeset version` or `changeset publish` locally or push version bumps directly to `main`.
> - Always use Pull Requests and let the GitHub Action create and merge the release PR. This ensures correct versioning, publishing, and tagging of only the changed packages.
> - If you bypass this flow, tags and changelogs may not be generated correctly.

### How it works

1. **Create a Changeset:**
   - Run `pnpm changeset` and follow the prompts to describe your changes. This creates a markdown file in the `.changeset/` directory.
2. **Commit the Changeset:**
   - Commit the changeset file along with your code changes.
3. **Open a Pull Request:**
   - When your PR is merged to `main`, a GitHub Action will automatically create or update a release PR with version bumps and changelogs.
4. **Release:**
   - When the release PR is merged, the CI pipeline will:
     - Build and test all packages.
     - Publish updated packages to npm if all checks pass.

### Commands
- `pnpm changeset` – Start a new changeset
- `pnpm release` – Publish packages (run by CI)

### Automation
- Publishing is fully automated via GitHub Actions. Manual publishing is not required. 

### Changelogs
- Each package maintains its own changelog in `CHANGELOG.md`
- Changelogs are automatically generated from changesets
- Changes are categorized by type (feat, fix, chore, etc.)
- Each entry includes the PR number and author for traceability

## 📝 License

This project is licensed under the Elastic License 2.0 - see the [LICENSE](LICENSE) file for details.<|MERGE_RESOLUTION|>--- conflicted
+++ resolved
@@ -342,11 +342,7 @@
 ### Example commands and commit messages
 
 ```bash
-<<<<<<< HEAD
-git commit -m "feat(packages/flow-lang): add new feature"
-=======
 git commit -m "feat(packages/flow-modeling-agent): add new feature"
->>>>>>> def182d7
 git commit -m "fix(apps/cli): correct CLI argument parsing"
 git commit -m "chore(global): update repository settings"
 ```
