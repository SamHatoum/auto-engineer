{
  "name": "@auto-engineer/cli",
  "version": "0.5.7",
  "type": "module",
  "main": "./dist/src/index.js",
  "types": "./dist/src/index.d.ts",
  "bin": {
    "auto-engineer": "./dist/bin/auto.js",
    "auto": "./dist/bin/auto.js"
  },
  "files": [
    "dist",
    "README.md",
    "CHANGELOG.md"
  ],
  "engines": {
    "node": ">=18.0.0"
  },
  "scripts": {
    "build": "tsc && tsx ../../scripts/fix-esm-imports.ts && chmod +x dist/bin/auto.js",
    "build:tsx": "echo 'Using tsx runtime, no build needed'",
    "dev": "tsc --watch",
    "test": "vitest run",
    "test:watch": "vitest",
    "lint": "eslint 'src/**/*.ts' --max-warnings 0 --config ../../eslint.config.ts",
    "type-check": "tsc --noEmit",
    "flow": "tsx src/index.ts flow",
    "prepublishOnly": "npm run build",
    "format": "prettier --write \"**/*.{js,ts,json,md,yml,yaml}\" --ignore-path ../../.prettierignore",
    "lint:fix": "eslint 'src/**/*.ts' --fix --config ../../eslint.config.ts",
    "format:fix": "prettier --write \"**/*.{js,ts,json,md,yml,yaml}\" --ignore-path ../../.prettierignore",
    "link:dev": "pnpm build && pnpm link --global",
    "unlink:dev": "pnpm unlink --global"
  },
  "publishConfig": {
    "access": "public"
  },
  "dependencies": {
<<<<<<< HEAD
    "@auto-engineer/design-system-importer": "^0.2.0",
    "@auto-engineer/emmett-generator": "^0.4.0",
    "@auto-engineer/flowlang": "^0.3.0",
    "@auto-engineer/frontend-implementation": "^0.2.0",
    "@auto-engineer/information-architect": "^0.2.0",
    "@auto-engineer/message-bus": "^0.1.0",
    "@auto-engineer/react-graphql-mui-generator": "^0.1.0",
    "@auto-engineer/react-graphql-generator": "^0.2.0",
=======
    "@auto-engineer/design-system-importer": "^0.4.7",
    "@auto-engineer/emmett-generator": "^0.6.2",
    "@auto-engineer/flowlang": "^0.5.2",
    "@auto-engineer/frontend-implementation": "^0.4.2",
    "@auto-engineer/information-architect": "^0.4.2",
    "@auto-engineer/message-bus": "^0.3.2",
    "@auto-engineer/react-graphql-mui-generator": "^0.3.2",
    "@auto-engineer/react-graphql-shadcn-generator": "^0.4.2",
>>>>>>> 44ff8e7b
    "chalk": "^5.3.0",
    "commander": "^12.0.0",
    "dotenv": "^16.4.7",
    "execa": "^9.6.0",
    "figlet": "^1.7.0",
    "gradient-string": "^3.0.0",
    "inquirer": "^9.2.15",
    "kleur": "^4.1.5",
    "marked": "^15.0.12",
    "marked-terminal": "^7.3.0",
    "ora": "^8.0.1",
    "test": "^3.3.0"
  },
  "devDependencies": {
    "@types/figlet": "^1.5.8",
    "@types/inquirer": "^9.0.7",
    "@types/marked": "^6.0.0",
    "@types/marked-terminal": "^6.1.1",
    "tsx": "^4.20.3"
  }
}<|MERGE_RESOLUTION|>--- conflicted
+++ resolved
@@ -36,25 +36,13 @@
     "access": "public"
   },
   "dependencies": {
-<<<<<<< HEAD
-    "@auto-engineer/design-system-importer": "^0.2.0",
-    "@auto-engineer/emmett-generator": "^0.4.0",
-    "@auto-engineer/flowlang": "^0.3.0",
-    "@auto-engineer/frontend-implementation": "^0.2.0",
-    "@auto-engineer/information-architect": "^0.2.0",
-    "@auto-engineer/message-bus": "^0.1.0",
-    "@auto-engineer/react-graphql-mui-generator": "^0.1.0",
-    "@auto-engineer/react-graphql-generator": "^0.2.0",
-=======
     "@auto-engineer/design-system-importer": "^0.4.7",
     "@auto-engineer/emmett-generator": "^0.6.2",
     "@auto-engineer/flowlang": "^0.5.2",
     "@auto-engineer/frontend-implementation": "^0.4.2",
     "@auto-engineer/information-architect": "^0.4.2",
     "@auto-engineer/message-bus": "^0.3.2",
-    "@auto-engineer/react-graphql-mui-generator": "^0.3.2",
-    "@auto-engineer/react-graphql-shadcn-generator": "^0.4.2",
->>>>>>> 44ff8e7b
+    "@auto-engineer/react-graphql-generator": "^0.2.0",
     "chalk": "^5.3.0",
     "commander": "^12.0.0",
     "dotenv": "^16.4.7",
