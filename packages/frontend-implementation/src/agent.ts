import { AIProvider, generateTextWithAI, generateTextWithImageAI } from '@auto-engineer/ai-gateway';
import * as fs from 'fs/promises';
import * as path from 'path';
import {
  closeBrowser,
  getBuildErrors,
  getConsoleErrors,
  getPageScreenshot,
  getTsErrors,
} from '@auto-engineer/frontend-checks';
import * as ts from 'typescript';

// Utility to extract props from interface
function extractPropsFromInterface(
  node: ts.InterfaceDeclaration,
  sourceFile: ts.SourceFile,
): { name: string; type: string }[] {
  return node.members.filter(ts.isPropertySignature).map((member) => {
    const name = member.name.getText(sourceFile);
    const type = member.type ? member.type.getText(sourceFile) : 'any';
    return { name, type };
  });
}

// Utility to extract props from type alias
function extractPropsFromTypeAlias(
  node: ts.TypeAliasDeclaration,
  sourceFile: ts.SourceFile,
): { name: string; type: string }[] {
  if (!ts.isTypeLiteralNode(node.type)) return [];
  return node.type.members.filter(ts.isPropertySignature).map((member) => {
    const name = member.name.getText(sourceFile);
    const type = member.type ? member.type.getText(sourceFile) : 'any';
    return { name, type };
  });
}

// Extract atoms and their props from src/components/atoms
async function getAtomsWithProps(
  projectDir: string,
): Promise<{ name: string; props: { name: string; type: string }[] }[]> {
  const atomsDir = path.join(projectDir, 'src/components/atoms');
  let files: string[] = [];
  try {
    files = (await fs.readdir(atomsDir)).filter((f) => f.endsWith('.tsx'));
  } catch {
    return [];
  }
  const atoms: { name: string; props: { name: string; type: string }[] }[] = [];
  for (const file of files) {
    const filePath = path.join(atomsDir, file);
    const content = await fs.readFile(filePath, 'utf-8');
    const sourceFile = ts.createSourceFile(file, content, ts.ScriptTarget.Latest, true);
    let componentName = file.replace(/\.tsx$/, '');
    componentName = componentName.charAt(0).toUpperCase() + componentName.slice(1);
    let props: { name: string; type: string }[] = [];
    ts.forEachChild(sourceFile, (node) => {
      if (
        ts.isInterfaceDeclaration(node) &&
        node.name.text.toLowerCase().includes(componentName.toLowerCase()) &&
        node.modifiers?.some((m) => m.kind === ts.SyntaxKind.ExportKeyword) === true
      ) {
        props = extractPropsFromInterface(node, sourceFile);
      }
      if (
        ts.isTypeAliasDeclaration(node) &&
        node.name.text.toLowerCase().includes(componentName.toLowerCase()) &&
        node.modifiers?.some((m) => m.kind === ts.SyntaxKind.ExportKeyword) === true
      ) {
        props = extractPropsFromTypeAlias(node, sourceFile);
      }
    });
    atoms.push({ name: componentName, props });
  }
  return atoms;
}

const provider = AIProvider.Anthropic;

function extractJsonArray(text: string): string {
  const codeBlockMatch = text.match(/```(?:json)?\s*([\s\S]*?)\s*```/);
  if (codeBlockMatch && codeBlockMatch[1]) return codeBlockMatch[1].trim();
  const arrayMatch = text.match(/(\[[\s\S]*\])/);
  if (arrayMatch) return arrayMatch[0];
  return text;
}

async function callAI(prompt: string, options?: { temperature?: number; maxTokens?: number }) {
  const temperature = options?.temperature ?? 0.2;
  const maxTokens = options?.maxTokens ?? 4000;
  return (await generateTextWithAI(prompt, provider, { temperature, maxTokens })).trim();
}

// Copy the Scheme type from index.ts for local use
interface Scheme {
  generatedComponents?: { type: string; items?: Record<string, unknown> }[];
  atoms?: {
    description?: string;
    items?: Record<string, unknown>;
  };
  molecules?: {
    description?: string;
    items?: Record<string, unknown>;
  };
  organisms?: {
    description?: string;
    items?: Record<string, unknown>;
  };
  pages?: {
    description?: string;
    items?: Record<
      string,
      {
        route: string;
        description: string;
        layout?: unknown;
        navigation?: unknown;
        [key: string]: unknown;
      }
    >;
  };
}

interface ProjectContext {
  scheme: Scheme | undefined;
  files: string[];
  atoms: { name: string; props: { name: string; type: string }[] }[];
  keyFileContents: Record<string, string>;
  fileTreeSummary: string[];
  graphqlOperations: Record<string, string>;
  userPreferences: string;
  theme: string;
}

async function loadScheme(iaSchemeDir: string): Promise<Scheme | undefined> {
  try {
    return JSON.parse(await fs.readFile(path.join(iaSchemeDir, 'auto-ia-scheme.json'), 'utf-8')) as Scheme;
  } catch (err: unknown) {
    if (typeof err === 'object' && err !== null && 'code' in err && (err as { code?: string }).code !== 'ENOENT') {
      throw err;
    }
    return undefined;
  }
}

async function getGraphqlOperations(projectDir: string, files: string[]): Promise<Record<string, string>> {
  const graphqlFiles = files.filter((f) => f.startsWith('src/graphql/') && f.endsWith('.ts'));
  const operations: Record<string, string> = {};
  for (const filePath of graphqlFiles) {
    try {
      const content = await fs.readFile(path.join(projectDir, filePath), 'utf-8');
      operations[path.basename(filePath, '.ts')] = content;
    } catch (error) {
      console.error(`Error reading GraphQL operations file ${filePath}:`, error);
    }
  }
  return operations;
}

async function getKeyFileContents(projectDir: string, files: string[]): Promise<Record<string, string>> {
  const keyFiles = files.filter((f) => ['src/index.css', 'src/globals.css'].includes(f));
  const contents: Record<string, string> = {};
  for (const file of keyFiles) {
    try {
      contents[file] = await fs.readFile(path.join(projectDir, file), 'utf-8');
    } catch {
      // ignore
    }
  }
  return contents;
}

function getFileTreeSummary(
  files: string[],
  atoms: { name: string; props: { name: string; type: string }[] }[],
): string[] {
  return [
    ...files.filter(
      (f) =>
        f.startsWith('src/pages/') ||
        f.startsWith('src/hooks/') ||
        f.startsWith('src/lib/') ||
        ['src/App.tsx', 'src/routes.tsx', 'src/main.tsx'].includes(f),
    ),
    `src/components/atoms/ (atoms: ${atoms.map((a) => a.name).join(', ')})`,
  ];
}

async function getTheme(designSystem: string): Promise<string> {
  try {
    const themeMatch = designSystem.match(/## Theme\s*\n([\s\S]*?)(?=\n## |\n# |\n*$)/);
    return themeMatch && themeMatch[1] ? themeMatch[1].trim() : '';
  } catch (error) {
    console.error(`Error reading design-system.md:`, error);
    return '';
  }
}

async function getProjectContext(
  projectDir: string,
  iaSchemeDir: string,
  userPreferences: string,
  designSystem: string,
): Promise<ProjectContext> {
  const files = await listFiles(projectDir);
  const [scheme, atoms, graphqlOperations, keyFileContents, theme] = await Promise.all([
    loadScheme(iaSchemeDir),
    getAtomsWithProps(projectDir),
    getGraphqlOperations(projectDir, files),
    getKeyFileContents(projectDir, files),
    getTheme(designSystem),
  ]);
  const fileTreeSummary = getFileTreeSummary(files, atoms);

  return {
    scheme,
    files,
    atoms,
    keyFileContents,
    fileTreeSummary,
    graphqlOperations,
    userPreferences,
    theme,
  };
}

async function listFiles(dir: string, base = dir): Promise<string[]> {
  const entries = await fs.readdir(dir, { withFileTypes: true });
  const files = await Promise.all(
    entries.map(async (entry) => {
      if (entry.name === 'node_modules') return [];

      const res = path.resolve(dir, entry.name);

      if (entry.isDirectory()) {
        return listFiles(res, base);
      } else {
        return [path.relative(base, res)];
      }
    }),
  );

  return files.flat();
}

function makeBasePrompt(ctx: ProjectContext): string {
  const keyFileContents = Object.entries(ctx.keyFileContents)
    .map(([f, c]) => `--- ${f} ---\n${c}\n`)
    .join('\n');

  const graphqlDescriptions = Object.entries(ctx.graphqlOperations)
    .map(([f, c]) => `--- ${f} ---\n${c}\n`)
    .join('\n');

  return `
You are Auto, an expert AI frontend engineer specializing in scalable, clean, production-grade React applications using modern TypeScript, TailwindCSS, and GraphQL via Apollo Client.

Your task: Analyze the current project and generate a complete plan to implement a well-structured, schema-compliant React app using atomic design and integrated GraphQL operations. You must ensure code clarity, maintainability, and adherence to project styling conventions.

User Preferences: ${ctx.userPreferences}

Component Design & Structure:
- Follow atomic design:
  - Build molecules → organisms → pages
  - Then update routing in \`App.tsx\` accordingly. **DO NOT FORGET THIS.**
- Only create pages that are explicitly listed in \`auto-ia-scheme.json\`. No extra routes.
- If a root page is not explicitly listed in \`auto-ia-scheme.json\`, then make the root page an index to all the other routes
- Reuse atoms/molecules/organisms when possible. Only create new components when absolutely required.
- Use responsive layout by default.
- Use a consistent spacing scale (4/8/12/16px).
- Component files must stay under 50 lines when possible.
- All components must be typed. Use the format \`<ComponentName>Props\`.

Component Responsibilities:
- Components must not include generic or redundant headings to represent structure.
- Page-level wrappers must **not** introduce headings unless absolutely necessary.
- Use semantic structure, branded color tokens, spacing, and layout to indicate purpose.

Styling & UI Conventions:
- Use **Tailwind CSS utility classes** exclusively.
- Never hardcode colors — use only theme tokens defined in \`src/globals.css\`.
- Follow **shadcn best practices**:
  - Use variant tokens like \`default\`, \`destructive\`, \`outline\`, etc.
  - Use branded \`primary\` colors consistently across CTA buttons, cards, and highlights.
  - Avoid overwriting shadcn component styles unless extending properly.

Code Standards:
- Use **TypeScript** throughout.
- Use **named exports and imports only**. Never use \`export default\`.
- Use relative imports across the app.
- Avoid prop drilling — prefer context or colocated state.
- Ensure accessibility (ARIA, keyboard nav, focus rings).
- Use toast notifications for critical feedback.
- Add console logs for key state transitions.
- Avoid layout jitter — use placeholder/stable containers during async rendering.
- Maintain modular folder structure aligned with atomic principles.

GraphQL Integration Rules:
- Use **Apollo Client**: \`useQuery\`, \`useMutation\`, \`useLazyQuery\`.
- GraphQL operations must be used inside molecules or organisms — **never inside atoms**.
- Use operations defined only in:
  - \`src/graphql/queries.ts\`
  - \`src/graphql/mutations.ts\`
- These files are **read-only**. You may not add, modify, or delete any GraphQL documents.
- If a GraphQL query doesn’t exactly match the UI, **adapt the UI** — never change the query.

Key File Rule:
When working with a key file, always assume it contains all needed imports/specs.
- Do **not** add or modify imports/specs in the key file. Implement based only on what is provided.

Output Format:
You must return a JSON array where each item contains:
- \`action\`: "create" | "update"
- \`file\`: Relative path from project root
- \`description\`: Short and clear explanation of the change

Respond with **only** a JSON array. No explanations. No markdown. No code blocks.

Here is a summary of the file tree:
${JSON.stringify(ctx.fileTreeSummary, null, 2)}

Here are the available atoms and their props:
${JSON.stringify(ctx.atoms, null, 2)}

Here are the contents of key files:
${keyFileContents}

Here is the content of auto-ia-scheme.json:
${JSON.stringify(ctx.scheme, null, 2)}

Here are the descriptions of available GraphQL operations:
${graphqlDescriptions}
`;
}

interface Change {
  action: 'create' | 'update';
  file: string;
  description: string;
}

async function planProject(ctx: ProjectContext): Promise<Change[]> {
  const prompt = makeBasePrompt(ctx);
  const planText = await callAI(prompt);
  try {
    return JSON.parse(extractJsonArray(planText)) as Change[];
  } catch {
    console.error('Could not parse plan from LLM:', planText);
    return [];
  }
}

async function applyPlan(plan: Change[], ctx: ProjectContext, projectDir: string) {
  for (const change of plan) {
    let fileContent = '';
    if (change.action === 'update') {
      try {
        fileContent = await fs.readFile(path.join(projectDir, change.file), 'utf-8');
      } catch {
        // ignore
      }
    }
    const codePrompt = `${makeBasePrompt(ctx)}\nHere is the planned change:\n${JSON.stringify(change, null, 2)}\n${
      change.action === 'update' ? `Here is the current content of ${change.file}:\n${fileContent}\n` : ''
    }Please output ONLY the full new code for the file (no markdown, no triple backticks, just code, ready to write to disk).`;
    const code = await callAI(codePrompt);
    const outPath = path.join(projectDir, change.file);
    await fs.mkdir(path.dirname(outPath), { recursive: true });
    await fs.writeFile(outPath, code, 'utf-8');
    console.log(`${change.action === 'update' ? 'Updated' : 'Created'} ${change.file}`);
  }
}

interface Fix {
  action: 'update';
  file: string;
  description: string;
  content: string;
}

async function fixTsErrors(ctx: ProjectContext, projectDir: string): Promise<boolean> {
  const tsErrors = await getTsErrors(projectDir);
  console.log('Found', tsErrors.length, 'TypeScript errors');
  if (tsErrors.length === 0) return false;

  const errorFeedback = tsErrors.join('\n');
  const fixupPrompt = `${makeBasePrompt(ctx)}\n
After your previous changes, the application produced the following TypeScript errors:\n\n${errorFeedback}\n
You must now fix **every** error listed above. This is a critical pass: if any error remains after your fix, your output is rejected.

Before generating code, analyze and validate your solution against every error. Use existing type definitions, component props, GraphQL typings, and shared interfaces from the project. Do not invent new types or structures unless absolutely necessary.

Strict rules:
- Never use \`any\`, \`as any\`, or unsafe type assertions
- Do not silence errors — resolve them fully and correctly
- Fix all errors in each file in one go
- Reuse existing logic or types instead of re-creating similar ones
- Do not modify the GraphQL files
- Do not submit partial updates; provide the full updated content of the file

Output must be a **JSON array** only. Each item must include:
- \`action\`: "update"
- \`file\`: relative path to the updated file
- \`description\`: "Fix TypeScript errors"
- \`content\`: full new content of the file, as a string

Do not include explanations, markdown, or code blocks.
`;
  const fixupPlanText = await callAI(fixupPrompt);
  let fixupPlan: Fix[] = [];
  try {
    fixupPlan = JSON.parse(extractJsonArray(fixupPlanText)) as Fix[];
  } catch (e) {
    console.error('Could not parse TS fixup plan from LLM:', e instanceof Error ? e.message : String(e));
  }
  console.log('Fixup plan has', fixupPlan.length, 'items');
  for (const fix of fixupPlan) {
    if (fix.action === 'update' && fix.file && fix.content) {
      const outPath = path.join(projectDir, fix.file);
      await fs.mkdir(path.dirname(outPath), { recursive: true });
      await fs.writeFile(outPath, fix.content, 'utf-8');
      console.log(`Fixed TS errors in ${fix.file}`);
    }
  }
  return true;
}

async function fixBuildErrors(ctx: ProjectContext, projectDir: string): Promise<boolean> {
  const buildErrors = await getBuildErrors(projectDir);
  console.log('Found', buildErrors.length, 'build errors');
  if (buildErrors.length === 0) return false;

  const errorFeedback = buildErrors.join('\n');
  const fixupPrompt = `${makeBasePrompt(ctx)}\n
After your previous changes, the application produced the following build errors:\n\n${errorFeedback}\n
You must now fix **every** error listed above. This is a critical pass: if any error remains after your fix, your output is rejected.

Before generating code, analyze and validate your solution against every error. Use existing component props, imports, and shared interfaces from the project. Do not invent new structures unless absolutely necessary.

Strict rules:
- Never use unsafe imports or invalid module references
- Do not silence errors — resolve them fully and correctly
- Fix all errors in each file in one go
- Reuse existing logic instead of re-creating similar ones
- Do not modify the GraphQL files
- Do not submit partial updates; provide the full updated content of the file

Output must be a **JSON array** only. Each item must include:
- \`action\`: "update"
- \`file\`: relative path to the updated file
- \`description\`: "Fix build errors"
- \`content\`: full new content of the file, as a string

Do not include explanations, markdown, or code blocks.
`;
  const fixupPlanText = await callAI(fixupPrompt);
  let fixupPlan: Fix[] = [];
  try {
    fixupPlan = JSON.parse(extractJsonArray(fixupPlanText)) as Fix[];
  } catch (e) {
    console.error('Could not parse build fixup plan from LLM:', e instanceof Error ? e.message : String(e));
  }
  console.log('Fixup plan has', fixupPlan.length, 'items');
  for (const fix of fixupPlan) {
    if (fix.action === 'update' && fix.file && fix.content) {
      const outPath = path.join(projectDir, fix.file);
      await fs.mkdir(path.dirname(outPath), { recursive: true });
      await fs.writeFile(outPath, fix.content, 'utf-8');
      console.log(`Fixed build errors in ${fix.file}`);
    }
  }
  return true;
}

// Helper to extract all page routes from the IA scheme
function extractPageRoutesFromScheme(scheme: Scheme | undefined): string[] {
  if (scheme?.pages?.items && typeof scheme.pages.items === 'object') {
    return Object.values(scheme.pages.items)
      .map((page) =>
        typeof page === 'object' && 'route' in page && typeof page.route === 'string' ? page.route : undefined,
      )
      .filter((route): route is string => typeof route === 'string');
  }
  return [];
}

async function checkRouteErrors(baseUrl: string, routes: string[]): Promise<string[]> {
  const allConsoleErrors: string[] = [];
  for (const route of routes) {
    const url = baseUrl + (route.startsWith('/') ? route : '/' + route);
    console.log(`Checking console errors for ${url}`);
    const errors = await getConsoleErrors(url);
    if (Array.isArray(errors) && errors.length > 0) {
      allConsoleErrors.push(...errors.map((e: string) => `[${route}] ${e}`));
    }
  }
  return allConsoleErrors;
}

async function applyFixes(fixupPlan: Fix[], projectDir: string): Promise<void> {
  for (const fix of fixupPlan) {
    if (fix.action !== 'update' || !fix.file || !fix.content) continue;
    const outPath = path.join(projectDir, fix.file);
    await fs.mkdir(path.dirname(outPath), { recursive: true });
    await fs.writeFile(outPath, fix.content, 'utf-8');
<<<<<<< HEAD
    console.log(`Fixed errors in ${fix.file}`);
=======
    console.log(`Fixed console errors in ${fix.file}`);
>>>>>>> 5ffef7cc
  }
}

async function fixConsoleErrors(ctx: ProjectContext, projectDir: string): Promise<boolean> {
  const baseUrl = 'http://localhost:8080';
  let routes = extractPageRoutesFromScheme(ctx.scheme);
  if (routes.length === 0) {
    routes = ['/'];
  }

  const allConsoleErrors = await checkRouteErrors(baseUrl, routes);
  console.log('Found', allConsoleErrors.length, 'console errors');
  if (allConsoleErrors.length === 0) {
    await closeBrowser();
    return false;
  }

  const errorFeedback = allConsoleErrors.join('\n');
  const fixupPrompt = `${makeBasePrompt(ctx)}\n
After your previous changes, the application produced the following console errors when running on the following routes:\n\n${errorFeedback}\n
You must now fix **every** error listed above. This is a critical pass: if any error remains after your fix, your output is rejected.

Before generating code, analyze and validate your solution against every error. Use existing types, props, and logic from the project. Do not invent new structures unless absolutely necessary.

Strict rules:
- Ignore connection or network errors
- Never use \`any\`, unsafe type assertions, or silence errors
- Do not silence errors — resolve them fully and correctly
- Fix all errors in each file in one go
- Reuse existing logic or types instead of re-creating similar ones
- Do not submit partial updates; provide the full updated content of the file

Output must be a **JSON array** only. Each item must include:
- \`action\`: "update"
- \`file\`: relative path to the updated file
- \`description\`: "Fix console errors"
- \`content\`: full new content of the file, as a string

Do not include explanations, markdown, or code blocks.
`;
  let fixupPlan: Fix[] = [];
  try {
    fixupPlan = JSON.parse(extractJsonArray(await callAI(fixupPrompt))) as Fix[];
  } catch (e) {
    console.error('Could not parse console fixup plan from LLM:', e instanceof Error ? e.message : String(e));
  }

  console.log('Fixup plan has', fixupPlan.length, 'items');
  await applyFixes(fixupPlan, projectDir);
  await closeBrowser();
  return true;
}

async function checkVisualErrors(baseUrl: string, routes: string[], theme: string): Promise<string> {
  const screenshots = await getPageScreenshots(baseUrl, routes);

  let allVisualErrors: string = "";
  for (const screenshot of screenshots) {
    console.log(`Checking visual errors for ${screenshot.route}`);
    const error = await generateTextWithImageAI(
      `
      This is the theme used: ${theme}. 
      When analyzing UI screenshots, only flag high-impact visual issues that significantly affect usability, accessibility, or user comprehension. Ignore minor spacing inconsistencies, slight misalignments, and non-critical aesthetic variations unless they create a clear functional or accessibility problem. Focus feedback on elements that:
      - Do not flag color or style choices that match the theme.
      - Do not critique placeholder contrast, alignment, or heading hierarchy unless the text is truly unreadable or confusing.
      - Ignore small alignment shifts, whitespace distribution, and center-aligned titles.
      - Only highlight contrast issues if they fail WCAG standards or make text functionally unreadable.
      - Do not mention the lack of loading indicators unless it causes a clear usability failure (e.g., users stuck or misled).
      - Focus only on issues that break flow, block interaction, or seriously reduce clarity.
      - Allow intentionally unique design elements like center-aligned titles.
      - Do not report white space as an issue when the layout is intentionally minimal.
      - Skip pixel-perfect feedback unless there’s a clear visual or structural flaw.
      - Focus on readability, navigability, accessibility, and broken UI flows.

      
      IMPORTANT: return in a nicely formatted markdown, easy to read for the user, not as array of markdown, pure markdown content! Include the route: ${screenshot.route} name, because I have multiple errors showing, and add an empty line at the end.
      IMPORTANT: don't overly nest the markdown sections, just one # Visual Report, below it the name of the route: ## Route: _route_name_, and ### _types_of_issues_ per route (can have multiple under same route) and bullet list after that
      IMPORTANT: return something only if you found valid errors, I don't want to show only the route name from the above request.
      `,
      screenshot.screenshot,
      AIProvider.OpenAI,
    );
    if (error) {
      allVisualErrors += error
    }
  }
  return allVisualErrors;
}

async function getPageScreenshots(baseUrl: string, routes: string[]): Promise<{ route: string; screenshot: string }[]> {
  const pageScreenshots: { route: string; screenshot: string }[] = [];
  for (const route of routes) {
    const url = baseUrl + (route.startsWith('/') ? route : '/' + route);
    console.log(`Taking screenshot for ${url}`);
    const screenshot = await getPageScreenshot(url);
    if (screenshot) {
      pageScreenshots.push({
        route: route,
        screenshot: screenshot,
      });
    }
  }
  await closeBrowser()
  return pageScreenshots;
}

async function reportVisualErrors(ctx: ProjectContext): Promise<void> {
  const baseUrl = 'http://localhost:8080';
  let routes = extractPageRoutesFromScheme(ctx.scheme);
  if (routes.length === 0) {
    routes = ['/'];
  }

  const allVisualErrors = await checkVisualErrors(baseUrl, routes, ctx.theme);
  console.log(allVisualErrors);
}

// async function fixVisualErrors(ctx: ProjectContext, projectDir: string): Promise<boolean> {
//   const baseUrl = 'http://localhost:8080';
//   let routes = extractPageRoutesFromScheme(ctx.scheme);
//   if (routes.length === 0) {
//     routes = ['/'];
//   }
//
//   const allVisualErrors = await checkVisualErrors(baseUrl, routes, ctx.theme);
//   console.log('Found', allVisualErrors, 'visual errors');
//   if (allVisualErrors.length === 0) {
//     await closeBrowser();
//     return false;
//   }
//
//   const fixupPrompt = `${makeBasePrompt(ctx)}\n
// After your previous changes, the application has the following visual errors:\n\n${allVisualErrors}\n
// You must now fix **every** error listed above. This is a critical pass: if any error remains after your fix, your output is rejected.
//
// Before generating code, analyze and validate your solution against every error. Use existing types, props, and logic from the project. Do not invent new structures unless absolutely necessary.
//
// Strict rules:
// - Ignore connection or network errors
// - Never use \`any\`, unsafe type assertions, or silence errors
// - Do not silence errors — resolve them fully and correctly
// - Fix all errors in each file in one go
// - Reuse existing logic or types instead of re-creating similar ones
// - Do not submit partial updates; provide the full updated content of the file
//
// Output must be a **JSON array** only. Each item must include:
// - \`action\`: "update"
// - \`file\`: relative path to the updated file
// - \`description\`: "Fix console errors"
// - \`content\`: full new content of the file, as a string
//
// Do not include explanations, markdown, or code blocks.
// `;
//   let fixupPlan: Fix[] = [];
//   try {
//     fixupPlan = JSON.parse(extractJsonArray(await callAI(fixupPrompt))) as Fix[];
//   } catch (e) {
//     console.error('Could not parse visual fixup plan from LLM:', e instanceof Error ? e.message : String(e));
//   }
//
//   console.log('Fixup plan has', fixupPlan.length, 'items');
//   await applyFixes(fixupPlan, projectDir);
//   await closeBrowser();
//   return true;
// }

async function fixErrorsLoop(ctx: ProjectContext, projectDir: string) {
  const maxIterations = 5;
  for (let i = 0; i < maxIterations; ++i) {
    if (await fixTsErrors(ctx, projectDir)) continue;
    if (await fixBuildErrors(ctx, projectDir)) continue;
    if (await fixConsoleErrors(ctx, projectDir)) continue;
    break;
  }
}

export async function runAIAgent(projectDir: string, iaSchemeDir: string, userPreferencesPath: string, designSystemPath: string) {
  const userPreferences = await fs.readFile(path.join(__dirname, userPreferencesPath), 'utf-8');
  const designSystem = await fs.readFile(path.join(__dirname, designSystemPath), 'utf-8');
  const ctx = await getProjectContext(projectDir, iaSchemeDir, userPreferences, designSystem);
  const plan = await planProject(ctx);
  await applyPlan(plan, ctx, projectDir);
  await fixErrorsLoop(ctx, projectDir);
  await reportVisualErrors(ctx);
  console.log('AI project implementation complete!');
}<|MERGE_RESOLUTION|>--- conflicted
+++ resolved
@@ -503,11 +503,7 @@
     const outPath = path.join(projectDir, fix.file);
     await fs.mkdir(path.dirname(outPath), { recursive: true });
     await fs.writeFile(outPath, fix.content, 'utf-8');
-<<<<<<< HEAD
     console.log(`Fixed errors in ${fix.file}`);
-=======
-    console.log(`Fixed console errors in ${fix.file}`);
->>>>>>> 5ffef7cc
   }
 }
 
@@ -564,7 +560,7 @@
 async function checkVisualErrors(baseUrl: string, routes: string[], theme: string): Promise<string> {
   const screenshots = await getPageScreenshots(baseUrl, routes);
 
-  let allVisualErrors: string = "";
+  let allVisualErrors: string = '';
   for (const screenshot of screenshots) {
     console.log(`Checking visual errors for ${screenshot.route}`);
     const error = await generateTextWithImageAI(
@@ -591,7 +587,7 @@
       AIProvider.OpenAI,
     );
     if (error) {
-      allVisualErrors += error
+      allVisualErrors += error;
     }
   }
   return allVisualErrors;
@@ -610,7 +606,7 @@
       });
     }
   }
-  await closeBrowser()
+  await closeBrowser();
   return pageScreenshots;
 }
 
@@ -684,7 +680,12 @@
   }
 }
 
-export async function runAIAgent(projectDir: string, iaSchemeDir: string, userPreferencesPath: string, designSystemPath: string) {
+export async function runAIAgent(
+  projectDir: string,
+  iaSchemeDir: string,
+  userPreferencesPath: string,
+  designSystemPath: string,
+) {
   const userPreferences = await fs.readFile(path.join(__dirname, userPreferencesPath), 'utf-8');
   const designSystem = await fs.readFile(path.join(__dirname, designSystemPath), 'utf-8');
   const ctx = await getProjectContext(projectDir, iaSchemeDir, userPreferences, designSystem);
