--- conflicted
+++ resolved
@@ -1,25 +1,17 @@
 # @auto-engineer/file-syncer
 
-<<<<<<< HEAD
-## 0.4.4
-=======
 ## 0.5.0
 
 ### Minor Changes
 
 - add command details in dashboard
->>>>>>> bff7b82f
 
 ### Patch Changes
 
 - Updated dependencies
-<<<<<<< HEAD
-  - @auto-engineer/flow@0.2.0
-=======
   - @auto-engineer/file-store@0.4.0
   - @auto-engineer/flow@0.2.0
   - @auto-engineer/message-bus@0.6.0
->>>>>>> bff7b82f
 
 ## 0.4.3
 
