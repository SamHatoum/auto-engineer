--- conflicted
+++ resolved
@@ -1,23 +1,16 @@
 # @auto-engineer/server-generator-apollo-emmett
 
-<<<<<<< HEAD
-## 0.1.5
-=======
 ## 0.2.0
 
 ### Minor Changes
 
 - add command details in dashboard
->>>>>>> bff7b82f
 
 ### Patch Changes
 
 - Updated dependencies
   - @auto-engineer/flow@0.2.0
-<<<<<<< HEAD
-=======
   - @auto-engineer/message-bus@0.6.0
->>>>>>> bff7b82f
 
 ## 0.1.4
 
