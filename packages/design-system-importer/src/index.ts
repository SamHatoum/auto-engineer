import * as path from 'path';
import * as fs from 'fs/promises';
import * as dotenv from 'dotenv';
<<<<<<< HEAD
import * as Figma from 'figma-api';
import { FigmaComponent, FigmaComponentsBuilder } from './FigmaComponentsBuilder';

dotenv.config();

const api = new Figma.Api({
  personalAccessToken: process.env.FIGMA_PERSONAL_TOKEN as string,
});
=======
import { fileURLToPath } from 'url';

dotenv.config();

const __filename = fileURLToPath(import.meta.url);
>>>>>>> c2bd501f

async function getAllTsxFiles(dir: string): Promise<string[]> {
  let results: string[] = [];
  const entries = await fs.readdir(dir, { withFileTypes: true });
  for (const entry of entries) {
    const fullPath = path.join(dir, entry.name);
    if (entry.isDirectory()) {
      results = results.concat(await getAllTsxFiles(fullPath));
    } else if (entry.isFile() && entry.name.endsWith('.tsx')) {
      results.push(fullPath);
    }
  }
  return results;
}

function getComponentNameFromFile(filePath: string): string {
  const file = path.basename(filePath, '.tsx');
  // Capitalize first letter
  return file.charAt(0).toUpperCase() + file.slice(1);
}

export async function generateDesignSystemMarkdown(inputDir: string, outputDir: string): Promise<void> {
  const files = await getAllTsxFiles(inputDir);
  if (files.length === 0) {
    console.warn('No .tsx files found in input directory.');
    return;
  }

  const componentNames = files.map(getComponentNameFromFile).sort();

  let md = '# Design System\n\n## Components\n\n';
  for (const name of componentNames) {
    md += `- ${name}\n`;
  }

  await fs.mkdir(outputDir, { recursive: true });
  const outPath = path.join(outputDir, 'design-system.md');
  await fs.writeFile(outPath, md);
}

export * from './commands/import-design-system';

async function copyFile(inputDir: string, outputDir: string, file: string): Promise<void> {
  const srcPath = path.join(inputDir, file);
  const destPath = path.join(outputDir, file);

  // Check if source file exists
  try {
    await fs.access(srcPath);
    await fs.mkdir(outputDir, { recursive: true });
    await fs.copyFile(srcPath, destPath);
  } catch (error) {
    // File doesn't exist, skip copying
    console.log(`File ${file} not found in ${inputDir}, skipping...`, error);
  }
}

export async function copyDesignSystemDocsAndUserPreferences(inputDir: string, outputDir: string): Promise<void> {
  // Ensure output directory exists
  await fs.mkdir(outputDir, { recursive: true });

  // Try to copy existing files
  await copyFile(inputDir, outputDir, 'design-system.md');
  await copyFile(inputDir, outputDir, 'design-system-principles.md');

  // If design-system.md doesn't exist in output, try to generate it from TSX files
  const designSystemPath = path.join(outputDir, 'design-system.md');
  try {
    await fs.access(designSystemPath);
  } catch {
    // File doesn't exist, try to generate from TSX files if inputDir exists
    try {
      await fs.access(inputDir);
      const files = await getAllTsxFiles(inputDir);
      if (files.length > 0) {
        await generateDesignSystemMarkdown(inputDir, outputDir);
        console.log(`Generated design-system.md from ${files.length} component files`);
      } else {
        console.log(`No .tsx files found in ${inputDir} to generate design-system.md`);
      }
    } catch {
      console.log(`Input directory ${inputDir} not accessible`);
    }
  }
}

<<<<<<< HEAD
async function getFigmaComponents(): Promise<{ name: string; description: string; thumbnail: string }[]> {
  let components: { name: string; description: string; thumbnail: string }[] = [];
  try {
    // eslint-disable-next-line @typescript-eslint/no-unsafe-assignment
    const response = await api.getFileComponentSets({ file_key: process.env.FIGMA_FILE_ID });
    // eslint-disable-next-line @typescript-eslint/no-unsafe-assignment,@typescript-eslint/no-unsafe-call,@typescript-eslint/no-unsafe-member-access
    components = response.meta.component_sets.map(
      (component: { name: string; description: string; thumbnail_url: string }) => ({
        name: component.name,
        description: component.description,
        thumbnail: component.thumbnail_url,
      }),
    );
    console.log('figma response: ', response);
  } catch (e) {
    console.error(e);
  }
  console.log(components.length);
  return components;
}

export function generateMarkdownFromComponents(
  components: { name: string; description: string; thumbnail: string }[],
): string {
  let md = '# Design System\n\n## Components\n\n';

  if (components.length === 0) {
    console.warn('No components found');
  }

  for (const component of components) {
    md += `### ${component.name}\nDescription: ${component.description}\nImage: ![${component.name} image](${component.thumbnail})\n\n`;
  }

  return md;
}

export async function importDesignSystemComponentsFromFigma(outputDir: string): Promise<void> {
  const figmaComponentsBuilder = new FigmaComponentsBuilder();
  // await figmaComponentsBuilder.withFigmaComponents();
  await figmaComponentsBuilder.withFigmaComponentSets();
  // await figmaComponentsBuilder.withAllFigmaInstanceNames();
  // figmaComponentsBuilder.withFilteredNamesForMui();
  figmaComponentsBuilder.withFilteredNamesForShadcn();
  const figmaComponents = figmaComponentsBuilder.build();

  console.log(figmaComponents.length);

  const generatedComponentsMDFile = generateMarkdownFromComponents(figmaComponents);
  // const mdWithImageAnalysis = await generateTextWithAI(`
  // Given this markdown file content:
  // ${generatedComponentsMDFile}
  //
  // ------ INSTRUCTIONS -------
  // !IMPORTANT: Only return with Markdown content, nothing else, I will be putting this straight in a .md file. Don't even start the file with \`\`\`markdown
  // For every component Image: Analyze the given image and add to the given component.
  // - add more content to the "Description:" part of the component.
  // - add "Hierarchy:" part under the component, returning the parts a component is build of. like [Button, Input]
  // `, AIProvider.OpenAI, { temperature: 0.2, maxTokens: 8000 })
  // console.log(JSON.stringify(mdWithImageAnalysis, null, 2));
  await fs.mkdir(outputDir, { recursive: true });
  const outPath = path.join(outputDir, 'design-system.md');
  await fs.writeFile(outPath, generatedComponentsMDFile);
  // await copyFile("../../../examples/design-system/design-system-principles.md", outputDir, 'design-system-principles.md');
}

if (require.main === module) {
=======
// Check if this file is being run directly
if (process.argv[1] === __filename) {
>>>>>>> c2bd501f
  const [, , inputDir, outputDir] = process.argv;
  if (!inputDir || !outputDir) {
    console.error('Usage: tsx src/index.ts <inputDir> <outputDir>');
    process.exit(1);
  }
  // generateDesignSystemMarkdown(inputDir, outputDir)
  //   .then(() => {
  //     console.log(`design-system.md generated in ${outputDir}`);
  //   })
  //   .catch((err) => {
  //     console.error('Error generating design-system.md:', err);
  //     process.exit(1);
  //   });
  // copyDesignSystemDocsAndUserPreferences(inputDir, outputDir)
  //   .then(() => {
  //     console.log(`design-system.md copied to ${outputDir}`);
  //   })
  //   .catch((err) => {
  //     console.error('Error copying design-system.md:', err);
  //     process.exit(1);
  //   });
  importDesignSystemComponentsFromFigma(outputDir)
    .then(() => {
      console.log(`design-system.md generated to ${outputDir}`);
    })
    .catch((err) => {
      console.error('Error generating design-system.md:', err);
      process.exit(1);
    });
}<|MERGE_RESOLUTION|>--- conflicted
+++ resolved
@@ -1,22 +1,17 @@
 import * as path from 'path';
 import * as fs from 'fs/promises';
 import * as dotenv from 'dotenv';
-<<<<<<< HEAD
+import { fileURLToPath } from 'url';
 import * as Figma from 'figma-api';
 import { FigmaComponent, FigmaComponentsBuilder } from './FigmaComponentsBuilder';
 
 dotenv.config();
 
+const __filename = fileURLToPath(import.meta.url);
+
 const api = new Figma.Api({
   personalAccessToken: process.env.FIGMA_PERSONAL_TOKEN as string,
 });
-=======
-import { fileURLToPath } from 'url';
-
-dotenv.config();
-
-const __filename = fileURLToPath(import.meta.url);
->>>>>>> c2bd501f
 
 async function getAllTsxFiles(dir: string): Promise<string[]> {
   let results: string[] = [];
@@ -103,7 +98,6 @@
   }
 }
 
-<<<<<<< HEAD
 async function getFigmaComponents(): Promise<{ name: string; description: string; thumbnail: string }[]> {
   let components: { name: string; description: string; thumbnail: string }[] = [];
   try {
@@ -170,11 +164,8 @@
   // await copyFile("../../../examples/design-system/design-system-principles.md", outputDir, 'design-system-principles.md');
 }
 
-if (require.main === module) {
-=======
 // Check if this file is being run directly
 if (process.argv[1] === __filename) {
->>>>>>> c2bd501f
   const [, , inputDir, outputDir] = process.argv;
   if (!inputDir || !outputDir) {
     console.error('Usage: tsx src/index.ts <inputDir> <outputDir>');
