{
  "name": "@auto-engineer/design-system-importer",
  "version": "0.2.0",
  "type": "module",
  "main": "./dist/index.js",
  "types": "./dist/index.d.ts",
  "exports": {
    ".": {
      "types": "./dist/index.d.ts",
      "import": "./dist/index.js"
    },
    "./commands/import-design-system": {
      "types": "./dist/commands/import-design-system.d.ts",
      "import": "./dist/commands/import-design-system.js"
    }
  },
  "scripts": {
    "start": "tsx src/index.ts",
    "build": "tsc && tsx ../../scripts/fix-esm-imports.ts",
    "dev": "tsc --watch",
    "test": "vitest run",
    "test:coverage": "vitest run --coverage",
    "lint": "eslint 'src/**/*.ts' --max-warnings 0 --config ../../eslint.config.ts",
    "type-check": "tsc --noEmit",
    "format": "prettier --write \"**/*.{js,ts,json,md,yml,yaml}\" --ignore-path ../../.prettierignore",
    "lint:fix": "eslint 'src/**/*.ts' --fix --config ../../eslint.config.ts",
    "format:fix": "prettier --write \"**/*.{js,ts,json,md,yml,yaml}\" --ignore-path ../../.prettierignore",
    "link:dev": "pnpm build && pnpm link --global",
    "unlink:dev": "pnpm unlink --global",
    "prepublishOnly": "npm run build"
  },
  "publishConfig": {
    "access": "public"
  },
  "dependencies": {
<<<<<<< HEAD
    "figma-api": "2.0.2-beta",
    "@auto-engineer/message-bus": "^0.0.3"
=======
    "@auto-engineer/message-bus": "^0.1.0",
    "figma-api": "2.0.2-beta",
    "tsx": "^3.12.7"
>>>>>>> 330afa56
  }
}<|MERGE_RESOLUTION|>--- conflicted
+++ resolved
@@ -26,20 +26,14 @@
     "lint:fix": "eslint 'src/**/*.ts' --fix --config ../../eslint.config.ts",
     "format:fix": "prettier --write \"**/*.{js,ts,json,md,yml,yaml}\" --ignore-path ../../.prettierignore",
     "link:dev": "pnpm build && pnpm link --global",
-    "unlink:dev": "pnpm unlink --global",
-    "prepublishOnly": "npm run build"
+    "unlink:dev": "pnpm unlink --global"
   },
   "publishConfig": {
     "access": "public"
   },
   "dependencies": {
-<<<<<<< HEAD
-    "figma-api": "2.0.2-beta",
-    "@auto-engineer/message-bus": "^0.0.3"
-=======
     "@auto-engineer/message-bus": "^0.1.0",
     "figma-api": "2.0.2-beta",
     "tsx": "^3.12.7"
->>>>>>> 330afa56
   }
 }