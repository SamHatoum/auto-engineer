{
  "name": "@auto-engineer/design-system-importer",
  "version": "0.1.2",
  "type": "module",
  "main": "./dist/index.js",
  "types": "./dist/index.d.ts",
  "exports": {
    ".": {
      "types": "./dist/index.d.ts",
      "import": "./dist/index.js"
    },
    "./commands/import-design-system": {
      "types": "./dist/commands/import-design-system.d.ts",
      "import": "./dist/commands/import-design-system.js"
    }
  },
  "scripts": {
    "start": "tsx src/index.ts",
    "build": "tsc && tsx ../../scripts/fix-esm-imports.ts",
    "dev": "tsc --watch",
    "test": "vitest run",
    "test:coverage": "vitest run --coverage",
    "lint": "eslint 'src/**/*.ts' --max-warnings 0 --config ../../eslint.config.ts",
    "type-check": "tsc --noEmit",
    "format": "prettier --write \"**/*.{js,ts,json,md,yml,yaml}\" --ignore-path ../../.prettierignore",
    "lint:fix": "eslint 'src/**/*.ts' --fix --config ../../eslint.config.ts",
    "format:fix": "prettier --write \"**/*.{js,ts,json,md,yml,yaml}\" --ignore-path ../../.prettierignore",
    "link:dev": "pnpm build && pnpm link --global",
    "unlink:dev": "pnpm unlink --global"
  },
  "publishConfig": {
    "access": "public"
  },
  "dependencies": {
<<<<<<< HEAD
    "figma-api": "2.0.2-beta",
    "@auto-engineer/message-bus": "workspace:*"
=======
    "@auto-engineer/message-bus": "^0.0.3"
>>>>>>> 25343641
  }
}<|MERGE_RESOLUTION|>--- conflicted
+++ resolved
@@ -32,11 +32,7 @@
     "access": "public"
   },
   "dependencies": {
-<<<<<<< HEAD
     "figma-api": "2.0.2-beta",
-    "@auto-engineer/message-bus": "workspace:*"
-=======
     "@auto-engineer/message-bus": "^0.0.3"
->>>>>>> 25343641
   }
 }