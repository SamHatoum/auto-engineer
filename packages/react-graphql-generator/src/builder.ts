import * as fs from 'fs/promises';
import * as path from 'path';
<<<<<<< HEAD
import ejs from 'ejs';
import { AIProvider, generateTextWithAI } from '@auto-engineer/ai-gateway/dist';
import { flattenFigmaVariables } from './figma-helpers';
=======
import { fileURLToPath } from 'url';

const __filename = fileURLToPath(import.meta.url);
const __dirname = path.dirname(__filename);
>>>>>>> c2bd501f

export class FrontendScaffoldBuilder {
  private starterFiles: Map<string, Buffer> = new Map();

  async cloneStarter(_starterDir: string, customDesignSystemDir: string): Promise<this> {
    // If the path is already absolute, use it as is, otherwise resolve relative to __dirname
    const starterDir = path.isAbsolute(_starterDir) ? _starterDir : path.resolve(__dirname, _starterDir);
    await this.collectFiles(starterDir, '');

    if (customDesignSystemDir != null && customDesignSystemDir !== '') {
      try {
        const stat = await fs.stat(customDesignSystemDir);
        if (stat.isDirectory()) {
          const atomsTarget = 'src/components/atoms';
          const files = (await fs.readdir(customDesignSystemDir)).filter((f) => f.endsWith('.tsx'));
          if (files.length > 0) {
            for (const key of Array.from(this.starterFiles.keys())) {
              if (key.startsWith(atomsTarget + '/')) {
                this.starterFiles.delete(key);
              }
            }
            for (const file of files) {
              const content = await fs.readFile(path.join(customDesignSystemDir, file));
              this.starterFiles.set(path.join(atomsTarget, file), content);
            }
          }
        }
      } catch (err) {
        console.error('Error importing custom design system:', err);
      }
    }
    return this;
  }

  private async collectFiles(dir: string, relative: string) {
    const entries = await fs.readdir(dir, { withFileTypes: true });
    for (const entry of entries) {
      const absPath = path.join(dir, entry.name);
      const relPath = path.join(relative, entry.name);
      if (entry.isDirectory()) {
        await this.collectFiles(absPath, relPath);
      } else if (entry.isFile()) {
        const content = await fs.readFile(absPath);
        this.starterFiles.set(relPath, content);
      }
    }
  }

  async configureStarter(variablesDir: string): Promise<void> {
    for (const [relPath, content] of Array.from(this.starterFiles.entries())) {
      if (relPath.endsWith('.ejs')) {
        const targetPath = relPath.slice(0, -4);
        const cssVariables = {
          tokens: {
            radius: '0.5rem',

            background: '',
            foreground: '',

            card: '',
            'card-foreground': '',

            popover: '',
            'popover-foreground': '',

            primary: '',
            'primary-foreground': '',

            secondary: '',
            'secondary-foreground': '',

            muted: '',
            'muted-foreground': '',

            accent: '',
            'accent-foreground': '',

            destructive: '',
            'destructive-foreground': '',

            border: '',
            input: '',
            ring: '',

            'chart-1': '',
            'chart-2': '',
            'chart-3': '',
            'chart-4': '',
            'chart-5': '',

            sidebar: '',
            'sidebar-foreground': '',
            'sidebar-primary': '',
            'sidebar-primary-foreground': '',
            'sidebar-accent': '',
            'sidebar-accent-foreground': '',
            'sidebar-border': '',
            'sidebar-ring': '',
          },
          darkTokens: {
            background: '',
            foreground: '',

            card: '',
            'card-foreground': '',

            popover: '',
            'popover-foreground': '',

            primary: '',
            'primary-foreground': '',

            secondary: '',
            'secondary-foreground': '',

            muted: '',
            'muted-foreground': '',

            accent: '',
            'accent-foreground': '',

            destructive: '',
            'destructive-foreground': '',

            border: '',
            input: '',
            ring: '',

            sidebar: '',
            'sidebar-foreground': '',
            'sidebar-primary': '',
            'sidebar-primary-foreground': '',
            'sidebar-accent': '',
            'sidebar-accent-foreground': '',
            'sidebar-border': '',
            'sidebar-ring': '',
          },
        };

        const filePath = path.resolve(__dirname, variablesDir);
        const figmaVariables = await fs.readFile(filePath, 'utf-8');
        const extractedVariables = flattenFigmaVariables(JSON.parse(figmaVariables));

        console.log(JSON.stringify(extractedVariables, null, 2));
        // return

        const aiResponse = await generateTextWithAI(
          `
          I have these strictly named css variables: ${JSON.stringify(cssVariables)}
          I also have these figma variables: ${JSON.stringify(extractedVariables)}
          
          INSTRUCTIONS:
          - don't include the \`\`\`json prefix, just the actual JSON data
          - return a JSON output ONLY, of the given css variables, and try your best to match all the figma variables to it.
          - if there is not a match make sure to reset that value to a zero-like value.
          - if the variable doesn't have a dark mode, map the same light mode to the dark mode as well.
          - IMPORTANT: some of these given values are in hsl format, don't modify them, and make sure you always assign the value of the tokens as given to you. Sometimes values can consist of more that one value like this: 48 100% 50%
          - return in the format:
          {
            "tokens": { ... },
            "tokensDark": { ... }
          }
        `,
          AIProvider.OpenAI,
          { maxTokens: 4000 },
        );

        console.log('Ai Response', JSON.stringify(aiResponse, null, 2));

        const { tokens, tokensDark } = JSON.parse(aiResponse) as { tokens: object; tokensDark: object };

        const renderedContent = ejs.render(content.toString(), { tokens, tokensDark });

        this.starterFiles.set(targetPath, Buffer.from(renderedContent));

        this.starterFiles.delete(relPath);
      }
    }
  }

  async build(outputDir: string): Promise<void> {
    if (!this.starterFiles.size) {
      throw new Error('Starter files not loaded. Call cloneStarter() first.');
    }
    await fs.mkdir(outputDir, { recursive: true });
    for (const [relPath, content] of this.starterFiles.entries()) {
      const outPath = path.join(outputDir, relPath);
      await fs.mkdir(path.dirname(outPath), { recursive: true });
      await fs.writeFile(outPath, content);
    }
    console.log(`Build complete. Output at: ${outputDir}`);
  }
}<|MERGE_RESOLUTION|>--- conflicted
+++ resolved
@@ -1,15 +1,12 @@
 import * as fs from 'fs/promises';
 import * as path from 'path';
-<<<<<<< HEAD
+import { fileURLToPath } from 'url';
+
+const __filename = fileURLToPath(import.meta.url);
+const __dirname = path.dirname(__filename);
 import ejs from 'ejs';
 import { AIProvider, generateTextWithAI } from '@auto-engineer/ai-gateway/dist';
 import { flattenFigmaVariables } from './figma-helpers';
-=======
-import { fileURLToPath } from 'url';
-
-const __filename = fileURLToPath(import.meta.url);
-const __dirname = path.dirname(__filename);
->>>>>>> c2bd501f
 
 export class FrontendScaffoldBuilder {
   private starterFiles: Map<string, Buffer> = new Map();
