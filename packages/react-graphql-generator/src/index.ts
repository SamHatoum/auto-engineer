import { FrontendScaffoldBuilder } from './builder';
// import { deleteDirectory } from './delete-directory';
import { runCodegen } from './run-codegen';
import { writeGqlOperationsToFolder } from './scaffold-gql-operations';
import { generateSchemaFile } from './write-graphql-schema';
import { readFile } from 'fs/promises';

<<<<<<< HEAD
export async function main(appName: string, flows: string[]) {
  // deleteDirectory(`../../../auto-engineer-output/${appName}`);

  const builder = new FrontendScaffoldBuilder();
  await builder.cloneStarter(`../../../auto-engineer-output/${appName}`);
  await builder.build(`../../../auto-engineer-output/${appName}`);
  writeGqlOperationsToFolder(flows, `../../../auto-engineer-output/${appName}/src`);
  generateSchemaFile(`../../../auto-engineer-output/${appName}`);
  runCodegen(`../../../auto-engineer-output/${appName}`);
  return 'Frontend Scaffold is running!';
}

void main('client', [guestBooksAListingFlow, hostCreatesAListingFlow]);
=======
export async function main(appName: string) {
  // deleteDirectory(`../../../${appName}`);

  const [, , ...flowFiles] = process.argv;
  if (flowFiles.length === 0) {
    console.error('Usage: tsx src/index.ts <flow-file-1> <flow-file-2> ...');
    process.exit(1);
  }

  const flows: string[] = await Promise.all(flowFiles.map((flow) => readFile(flow, 'utf-8')));

  const builder = new FrontendScaffoldBuilder();
  await builder.cloneStarter(`../../../${appName}`);
  await builder.build(`../../../${appName}`);
  writeGqlOperationsToFolder(flows, `../../../${appName}/src`);
  generateSchemaFile(`../../../${appName}`);
  runCodegen(`../../../${appName}`);
  return 'Frontend Scaffold is running!';
}

void main('example-booking-app');
>>>>>>> c0cc979c
<|MERGE_RESOLUTION|>--- conflicted
+++ resolved
@@ -5,9 +5,16 @@
 import { generateSchemaFile } from './write-graphql-schema';
 import { readFile } from 'fs/promises';
 
-<<<<<<< HEAD
-export async function main(appName: string, flows: string[]) {
+export async function main(appName: string) {
   // deleteDirectory(`../../../auto-engineer-output/${appName}`);
+
+  const [, , ...flowFiles] = process.argv;
+  if (flowFiles.length === 0) {
+    console.error('Usage: tsx src/index.ts <flow-file-1> <flow-file-2> ...');
+    process.exit(1);
+  }
+
+  const flows: string[] = await Promise.all(flowFiles.map((flow) => readFile(flow, 'utf-8')));
 
   const builder = new FrontendScaffoldBuilder();
   await builder.cloneStarter(`../../../auto-engineer-output/${appName}`);
@@ -18,27 +25,4 @@
   return 'Frontend Scaffold is running!';
 }
 
-void main('client', [guestBooksAListingFlow, hostCreatesAListingFlow]);
-=======
-export async function main(appName: string) {
-  // deleteDirectory(`../../../${appName}`);
-
-  const [, , ...flowFiles] = process.argv;
-  if (flowFiles.length === 0) {
-    console.error('Usage: tsx src/index.ts <flow-file-1> <flow-file-2> ...');
-    process.exit(1);
-  }
-
-  const flows: string[] = await Promise.all(flowFiles.map((flow) => readFile(flow, 'utf-8')));
-
-  const builder = new FrontendScaffoldBuilder();
-  await builder.cloneStarter(`../../../${appName}`);
-  await builder.build(`../../../${appName}`);
-  writeGqlOperationsToFolder(flows, `../../../${appName}/src`);
-  generateSchemaFile(`../../../${appName}`);
-  runCodegen(`../../../${appName}`);
-  return 'Frontend Scaffold is running!';
-}
-
-void main('example-booking-app');
->>>>>>> c0cc979c
+void main('client');