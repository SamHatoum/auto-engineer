<<<<<<< HEAD
import { FrontendScaffoldBuilder } from "./builder";

export async function main(appName: string) {
=======
import { FrontendScaffoldBuilder } from './builder';
import { deleteDirectory } from './delete-directory';
import { hostCreatesAListingFlow, guestBooksAListingFlow } from './mock-flows';
import { runCodegen } from './run-codegen';
import { writeGqlOperationsToFolder } from './scaffold-gql-operations';
import { generateSchemaFile } from './write-graphql-schema';

export async function main(appName: string, flows: string[]) {
  deleteDirectory(`../emmett-example/${appName}`);

>>>>>>> 35358649
  const builder = new FrontendScaffoldBuilder();
  await builder.cloneStarter();
  await builder.build(`../emmett-example/${appName}`);
  writeGqlOperationsToFolder(flows, `../emmett-example/${appName}/src`);
  generateSchemaFile(`../emmett-example/${appName}`);
  runCodegen(`../emmett-example/${appName}`);
  return 'Frontend Scaffold is running!';
}

<<<<<<< HEAD
void main("example-booking-app");
=======
void main('example-booking-app', [guestBooksAListingFlow, hostCreatesAListingFlow]);
>>>>>>> 35358649
<|MERGE_RESOLUTION|>--- conflicted
+++ resolved
@@ -1,8 +1,3 @@
-<<<<<<< HEAD
-import { FrontendScaffoldBuilder } from "./builder";
-
-export async function main(appName: string) {
-=======
 import { FrontendScaffoldBuilder } from './builder';
 import { deleteDirectory } from './delete-directory';
 import { hostCreatesAListingFlow, guestBooksAListingFlow } from './mock-flows';
@@ -13,7 +8,6 @@
 export async function main(appName: string, flows: string[]) {
   deleteDirectory(`../emmett-example/${appName}`);
 
->>>>>>> 35358649
   const builder = new FrontendScaffoldBuilder();
   await builder.cloneStarter();
   await builder.build(`../emmett-example/${appName}`);
@@ -23,8 +17,4 @@
   return 'Frontend Scaffold is running!';
 }
 
-<<<<<<< HEAD
-void main("example-booking-app");
-=======
-void main('example-booking-app', [guestBooksAListingFlow, hostCreatesAListingFlow]);
->>>>>>> 35358649
+void main('example-booking-app', [guestBooksAListingFlow, hostCreatesAListingFlow]);