--- conflicted
+++ resolved
@@ -1,9 +1,5 @@
 {
   "name": "@auto-engineer/flow",
-<<<<<<< HEAD
-  "version": "0.3.0",
-=======
->>>>>>> 27659755
   "type": "module",
   "types": "./dist/src/index.d.ts",
   "exports": {
