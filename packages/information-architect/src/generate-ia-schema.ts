--- conflicted
+++ resolved
@@ -126,11 +126,7 @@
   const { components: atomsNames, layouts } = await getComponentsAndLayouts(outputDir);
   const atoms = atomsNames.map((atom) => ({ name: atom.name, props: [] }));
 
-<<<<<<< HEAD
-  const iaSchema = await processFlowsWithAI(flows, uxSchema, existingSchema, atoms, layouts);
-=======
-  const iaSchema = await processFlowsWithAI(model, uxSchema, existingSchema, atoms);
->>>>>>> ac3c3180
+  const iaSchema = await processFlowsWithAI(model, uxSchema, existingSchema, atoms, layouts);
 
   await fs.writeFile(filePath, JSON.stringify(iaSchema, null, 2));
   console.log(`Generated IA schema written to ${filePath}`);
