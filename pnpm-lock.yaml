lockfileVersion: '9.0'

settings:
  autoInstallPeers: true
  excludeLinksFromLockfile: false

overrides:
  punycode: ^2.3.1
  '@types/react': ^18.3.23
  '@types/react-dom': ^18.3.7

importers:

  .:
    dependencies:
      '@auto-engineer/ai-gateway':
        specifier: workspace:*
        version: link:packages/ai-gateway
      '@auto-engineer/design-system-importer':
        specifier: link:../../../Library/pnpm/global/5/node_modules/@auto-engineer/design-system-importer
        version: link:../../../Library/pnpm/global/5/node_modules/@auto-engineer/design-system-importer
      '@auto-engineer/flow':
<<<<<<< HEAD
        specifier: ^0.3.0
=======
        specifier: workspace:*
>>>>>>> 27659755
        version: link:packages/flow
      axios:
        specifier: ^1.10.0
        version: 1.11.0(debug@4.4.1)
      debug:
        specifier: ^4.4.1
        version: 4.4.1
      dotenv:
        specifier: ^16.4.5
        version: 16.6.1
    devDependencies:
      '@changesets/changelog-github':
        specifier: ^0.5.1
        version: 0.5.1
      '@changesets/cli':
        specifier: ^2.27.1
        version: 2.29.6(@types/node@20.19.11)
      '@commitlint/cli':
        specifier: ^19.2.1
        version: 19.8.1(@types/node@20.19.11)(typescript@5.8.3)
      '@commitlint/config-conventional':
        specifier: ^19.1.0
        version: 19.8.1
      '@commitlint/types':
        specifier: ^19.2.1
        version: 19.8.1
      '@eslint/js':
        specifier: ^9.30.1
        version: 9.34.0
      '@types/debug':
        specifier: ^4.1.12
        version: 4.1.12
      '@types/node':
        specifier: ^20.11.24
        version: 20.19.11
      '@typescript-eslint/eslint-plugin':
        specifier: ^7.3.0
        version: 7.18.0(@typescript-eslint/parser@7.18.0(eslint@9.34.0(jiti@2.5.1))(typescript@5.8.3))(eslint@9.34.0(jiti@2.5.1))(typescript@5.8.3)
      '@typescript-eslint/parser':
        specifier: ^7.3.0
        version: 7.18.0(eslint@9.34.0(jiti@2.5.1))(typescript@5.8.3)
      '@vitest/coverage-v8':
        specifier: ^3.2.3
        version: 3.2.4(vitest@3.2.4(@types/debug@4.1.12)(@types/node@20.19.11)(jsdom@26.1.0))
      eslint:
        specifier: ^9.30.1
        version: 9.34.0(jiti@2.5.1)
      husky:
        specifier: ^9.0.11
        version: 9.1.7
      jiti:
        specifier: ^2.5.0
        version: 2.5.1
      playwright:
        specifier: ^1.54.1
        version: 1.55.0
      prettier:
        specifier: ^3.3.3
        version: 3.6.2
      tsx:
        specifier: ^4.7.1
        version: 4.20.5
      turbo:
        specifier: ^2.5.6
        version: 2.5.6
      typescript:
        specifier: ~5.8.3
        version: 5.8.3
      typescript-eslint:
        specifier: ^8.35.1
        version: 8.41.0(eslint@9.34.0(jiti@2.5.1))(typescript@5.8.3)
      vitest:
        specifier: ^3.2.3
        version: 3.2.4(@types/debug@4.1.12)(@types/node@20.19.11)(jsdom@26.1.0)

  examples/shopping-app:
    dependencies:
      '@auto-engineer/cli':
        specifier: workspace:*
        version: link:../../packages/cli
      '@auto-engineer/design-system-importer':
        specifier: workspace:*
        version: link:../../packages/design-system-importer
      '@auto-engineer/flow':
        specifier: workspace:*
        version: link:../../packages/flow
      '@auto-engineer/frontend-checks':
        specifier: workspace:*
        version: link:../../packages/frontend-checks
      '@auto-engineer/frontend-generator-react-graphql':
        specifier: workspace:*
        version: link:../../packages/frontend-generator-react-graphql
      '@auto-engineer/frontend-implementer':
        specifier: workspace:*
        version: link:../../packages/frontend-implementer
      '@auto-engineer/information-architect':
        specifier: workspace:*
        version: link:../../packages/information-architect
      '@auto-engineer/message-bus':
        specifier: workspace:*
        version: link:../../packages/message-bus
      '@auto-engineer/server-checks':
        specifier: workspace:*
        version: link:../../packages/server-checks
      '@auto-engineer/server-generator-apollo-emmett':
        specifier: workspace:*
        version: link:../../packages/server-generator-apollo-emmett
      '@auto-engineer/server-implementer':
        specifier: workspace:*
        version: link:../../packages/server-implementer
    devDependencies:
      '@types/node':
        specifier: ^24.3.1
        version: 24.3.1
      chokidar:
        specifier: ^3.6.0
        version: 3.6.0
      dotenv:
        specifier: ^16.4.5
        version: 16.6.1
      dotenv-cli:
        specifier: ^9.0.0
        version: 9.0.0
      tsx:
        specifier: ^3.12.7
        version: 3.14.0

  packages/ai-gateway:
    dependencies:
      '@ai-sdk/anthropic':
        specifier: ^1.2.12
        version: 1.2.12(zod@3.25.76)
      '@ai-sdk/google':
        specifier: ^1.2.19
        version: 1.2.22(zod@3.25.76)
      '@ai-sdk/openai':
        specifier: ^1.3.22
        version: 1.3.24(zod@3.25.76)
      '@ai-sdk/xai':
        specifier: ^1.2.16
        version: 1.2.18(zod@3.25.76)
      '@modelcontextprotocol/sdk':
        specifier: ^1.3.0
        version: 1.17.4
      ai:
        specifier: ^4.3.16
        version: 4.3.19(react@19.1.1)(zod@3.25.76)
      debug:
        specifier: ^4.4.0
        version: 4.4.1
      dotenv:
        specifier: ^16.4.5
        version: 16.6.1
      zod:
        specifier: ^3.25.67
        version: 3.25.76

  packages/cli:
    dependencies:
      '@auto-engineer/message-bus':
        specifier: workspace:*
        version: link:../message-bus
      chalk:
        specifier: ^5.3.0
        version: 5.6.0
      chokidar:
        specifier: ^3.6.0
        version: 3.6.0
      commander:
        specifier: ^12.0.0
        version: 12.1.0
      cors:
        specifier: ^2.8.5
        version: 2.8.5
      debug:
        specifier: ^4.4.1
        version: 4.4.1
      dotenv:
        specifier: ^16.4.7
        version: 16.6.1
      execa:
        specifier: ^9.6.0
        version: 9.6.0
      express:
        specifier: ^4.18.0
        version: 4.21.2
      figlet:
        specifier: ^1.7.0
        version: 1.8.2
      gradient-string:
        specifier: ^3.0.0
        version: 3.0.0
      inquirer:
        specifier: ^9.2.15
        version: 9.3.7
      jiti:
        specifier: ^2.5.1
        version: 2.5.1
      kleur:
        specifier: ^4.1.5
        version: 4.1.5
      marked:
        specifier: ^15.0.12
        version: 15.0.12
      marked-terminal:
        specifier: ^7.3.0
        version: 7.3.0(marked@15.0.12)
      ora:
        specifier: ^8.0.1
        version: 8.2.0
      socket.io:
        specifier: ^4.7.5
        version: 4.8.1
      test:
        specifier: ^3.3.0
        version: 3.3.0
      yaml:
        specifier: ^2.6.1
        version: 2.8.1
    devDependencies:
      '@types/cors':
        specifier: ^2.8.0
        version: 2.8.19
      '@types/express':
        specifier: ^4.17.0
        version: 4.17.14
      '@types/figlet':
        specifier: ^1.5.8
        version: 1.7.0
      '@types/inquirer':
        specifier: ^9.0.7
        version: 9.0.9
      '@types/js-yaml':
        specifier: ^4.0.9
        version: 4.0.9
      '@types/marked':
        specifier: ^6.0.0
        version: 6.0.0
      '@types/marked-terminal':
        specifier: ^6.1.1
        version: 6.1.1
      get-port:
        specifier: ^7.1.0
        version: 7.1.0
      tsx:
        specifier: ^4.20.3
        version: 4.20.5

  packages/create-auto-app:
    dependencies:
      chalk:
        specifier: ^5.3.0
        version: 5.6.0
      commander:
        specifier: ^12.0.0
        version: 12.1.0
      execa:
        specifier: ^9.6.0
        version: 9.6.0
      fs-extra:
        specifier: ^11.2.0
        version: 11.3.1
      inquirer:
        specifier: ^9.2.15
        version: 9.3.7
      ora:
        specifier: ^8.0.1
        version: 8.2.0
    devDependencies:
      '@types/fs-extra':
        specifier: ^11.0.4
        version: 11.0.4
      '@types/inquirer':
        specifier: ^9.0.7
        version: 9.0.9
      '@types/node':
        specifier: ^20.11.19
        version: 20.19.11
      tsx:
        specifier: ^4.20.3
        version: 4.20.5
      typescript:
        specifier: ^5.3.3
        version: 5.9.2

  packages/design-system-importer:
    dependencies:
      '@auto-engineer/message-bus':
        specifier: workspace:*
        version: link:../message-bus
      figma-api:
        specifier: 2.0.2-beta
        version: 2.0.2-beta(debug@4.4.1)
      tsx:
        specifier: ^3.12.7
        version: 3.14.0
    devDependencies:
      '@auto-engineer/cli':
        specifier: workspace:*
        version: link:../cli

  packages/file-store: {}

  packages/file-syncer:
    dependencies:
      '@auto-engineer/file-store':
        specifier: workspace:*
        version: link:../file-store
      '@auto-engineer/flow':
<<<<<<< HEAD
        specifier: ^0.3.0
=======
        specifier: workspace:*
>>>>>>> 27659755
        version: link:../flow
      '@auto-engineer/message-bus':
        specifier: workspace:*
        version: link:../message-bus
      chokidar:
        specifier: ^3.6.0
        version: 3.6.0
      socket.io:
        specifier: ^4.7.5
        version: 4.8.1
    devDependencies:
      '@types/chokidar':
        specifier: ^2.1.3
        version: 2.1.7
      '@types/node':
        specifier: ^20.12.12
        version: 20.19.11
      serve:
        specifier: ^14.2.4
        version: 14.2.4

  packages/flow:
    dependencies:
      '@auto-engineer/file-store':
        specifier: workspace:*
        version: link:../file-store
      '@auto-engineer/message-bus':
        specifier: workspace:*
        version: link:../message-bus
      '@event-driven-io/emmett':
        specifier: ^0.38.3
        version: 0.38.5(@types/async-retry@1.4.9)(@types/uuid@10.0.0)(async-retry@1.3.3)(commander@12.1.0)(ts-node@10.9.2(@types/node@20.19.11)(typescript@5.9.2))(uuid@10.0.0)(web-streams-polyfill@4.2.0)
      debug:
        specifier: ^4.4.1
        version: 4.4.1
      fast-glob:
        specifier: ^3.3.3
        version: 3.3.3
      graphql:
        specifier: ^16.11.0
        version: 16.11.0
      graphql-tag:
        specifier: ^2.12.6
        version: 2.12.6(graphql@16.11.0)
      typescript:
        specifier: ^5.9.2
        version: 5.9.2
      zod:
        specifier: ^3.22.4
        version: 3.25.76
      zod-to-json-schema:
        specifier: ^3.22.3
        version: 3.24.6(zod@3.25.76)
    devDependencies:
      '@auto-engineer/cli':
        specifier: workspace:*
        version: link:../cli
      '@types/node':
        specifier: ^20.0.0
        version: 20.19.11
      fake-indexeddb:
        specifier: ^6.0.0
        version: 6.2.1
      tsx:
        specifier: ^4.20.3
        version: 4.20.5

  packages/frontend-checks:
    dependencies:
      '@auto-engineer/message-bus':
        specifier: workspace:*
        version: link:../message-bus
      debug:
        specifier: ^4.4.1
        version: 4.4.1
      dotenv:
        specifier: ^16.6.1
        version: 16.6.1
      playwright:
        specifier: ^1.54.1
        version: 1.55.0
      typescript:
        specifier: ^5.4.5
        version: 5.9.2
    devDependencies:
      '@auto-engineer/cli':
        specifier: workspace:*
        version: link:../cli

  packages/frontend-generator-react-graphql:
    dependencies:
      '@auto-engineer/ai-gateway':
        specifier: workspace:*
        version: link:../ai-gateway
      '@auto-engineer/message-bus':
        specifier: workspace:*
        version: link:../message-bus
      debug:
        specifier: ^4.4.1
        version: 4.4.1
      ejs:
        specifier: ^3.1.10
        version: 3.1.10
      graphql:
        specifier: ^16.11.0
        version: 16.11.0
      openai:
        specifier: ^4.104.0
        version: 4.104.0(ws@8.18.3)(zod@3.25.76)
    devDependencies:
      '@auto-engineer/cli':
        specifier: workspace:*
        version: link:../cli
      '@types/ejs':
        specifier: ^3.1.5
        version: 3.1.5

  packages/frontend-implementer:
    dependencies:
      '@auto-engineer/ai-gateway':
        specifier: workspace:*
        version: link:../ai-gateway
      '@auto-engineer/message-bus':
        specifier: workspace:*
        version: link:../message-bus
      '@modelcontextprotocol/sdk':
        specifier: ^1.3.0
        version: 1.17.4
      debug:
        specifier: ^4.4.1
        version: 4.4.1
      jsdom:
        specifier: ^26.1.0
        version: 26.1.0
      openai:
        specifier: ^5.7.0
        version: 5.16.0(ws@8.18.3)(zod@3.25.76)
      vite:
        specifier: ^5.4.1
        version: 5.4.19(@types/node@24.3.1)
      zod:
        specifier: ^3.25.67
        version: 3.25.76
    devDependencies:
      '@auto-engineer/cli':
        specifier: workspace:*
        version: link:../cli
      playwright:
        specifier: ^1.54.1
        version: 1.55.0

  packages/information-architect:
    dependencies:
      '@auto-engineer/ai-gateway':
        specifier: workspace:*
        version: link:../ai-gateway
      '@auto-engineer/message-bus':
        specifier: workspace:*
        version: link:../message-bus
      fast-glob:
        specifier: ^3.3.2
        version: 3.3.3
    devDependencies:
      '@auto-engineer/cli':
        specifier: workspace:*
        version: link:../cli

  packages/message-bus:
    devDependencies:
      '@types/node':
        specifier: ^20.0.0
        version: 20.19.11
      tsx:
        specifier: ^4.20.3
        version: 4.20.5
      typescript:
        specifier: ^5.0.0
        version: 5.9.2
      vitest:
        specifier: ^1.0.0
        version: 1.6.1(@types/node@20.19.11)(jsdom@26.1.0)

  packages/server-checks:
    dependencies:
      '@auto-engineer/message-bus':
        specifier: workspace:*
        version: link:../message-bus
      debug:
        specifier: ^4.4.1
        version: 4.4.1
      execa:
        specifier: ^9.5.2
        version: 9.6.0
      fast-glob:
        specifier: ^3.3.2
        version: 3.3.3
    devDependencies:
      '@auto-engineer/cli':
        specifier: workspace:*
        version: link:../cli

  packages/server-generator-apollo-emmett:
    dependencies:
      '@auto-engineer/flow':
<<<<<<< HEAD
        specifier: ^0.3.0
=======
        specifier: workspace:*
>>>>>>> 27659755
        version: link:../flow
      '@auto-engineer/message-bus':
        specifier: workspace:*
        version: link:../message-bus
      '@event-driven-io/emmett':
        specifier: ^0.38.2
        version: 0.38.5(@types/async-retry@1.4.9)(@types/uuid@10.0.0)(async-retry@1.3.3)(commander@12.1.0)(ts-node@10.9.2(@types/node@20.19.11)(typescript@5.8.3))(uuid@10.0.0)(web-streams-polyfill@4.2.0)
      apollo-server:
        specifier: ^3.13.0
        version: 3.13.0(graphql@16.11.0)
      apollo-server-express:
        specifier: ^3.13.0
        version: 3.13.0(express@4.21.2)(graphql@16.11.0)
      change-case:
        specifier: ^5.4.4
        version: 5.4.4
      ejs:
        specifier: ^3.1.10
        version: 3.1.10
      execa:
        specifier: ^9.6.0
        version: 9.6.0
      express:
        specifier: ^4.21.2
        version: 4.21.2
      fast-glob:
        specifier: ^3.3.3
        version: 3.3.3
      fs-extra:
        specifier: ^11.3.0
        version: 11.3.1
      graphql:
        specifier: ^16.11.0
        version: 16.11.0
      graphql-scalars:
        specifier: ^1.24.2
        version: 1.24.2(graphql@16.11.0)
      prettier:
        specifier: ^3.6.1
        version: 3.6.2
      reflect-metadata:
        specifier: ^0.2.2
        version: 0.2.2
      type-fest:
        specifier: ^4.41.0
        version: 4.41.0
      type-graphql:
        specifier: ^2.0.0-rc.2
        version: 2.0.0-rc.2(graphql-scalars@1.24.2(graphql@16.11.0))(graphql@16.11.0)
      uuid:
        specifier: ^10.0.0
        version: 10.0.0
      web-streams-polyfill:
        specifier: ^4.1.0
        version: 4.2.0
    devDependencies:
      '@auto-engineer/cli':
        specifier: workspace:*
        version: link:../cli
      '@types/ejs':
        specifier: ^3.1.5
        version: 3.1.5
      '@types/fs-extra':
        specifier: ^11.0.4
        version: 11.0.4

  packages/server-implementer:
    dependencies:
      '@auto-engineer/ai-gateway':
        specifier: workspace:*
        version: link:../ai-gateway
      '@auto-engineer/message-bus':
        specifier: workspace:*
        version: link:../message-bus
      '@modelcontextprotocol/sdk':
        specifier: ^1.3.0
        version: 1.17.4
      debug:
        specifier: ^4.3.4
        version: 4.4.1
      fast-glob:
        specifier: ^3.3.3
        version: 3.3.3
      vite:
        specifier: ^5.4.1
        version: 5.4.19(@types/node@24.3.1)
    devDependencies:
      '@auto-engineer/cli':
        specifier: workspace:*
        version: link:../cli
      '@types/fs-extra':
        specifier: ^11.0.4
        version: 11.0.4
      dotenv:
        specifier: ^16.6.1
        version: 16.6.1
      execa:
        specifier: ^9.6.0
        version: 9.6.0
      fs-extra:
        specifier: ^11.3.0
        version: 11.3.1
      glob:
        specifier: ^11.0.3
        version: 11.0.3
      tsx:
        specifier: ^4.20.3
        version: 4.20.5
      typescript:
        specifier: ^5.8.3
        version: 5.9.2
      vitest:
        specifier: ^3.2.4
        version: 3.2.4(@types/debug@4.1.12)(@types/node@24.3.1)(jsdom@26.1.0)

packages:

  '@ai-sdk/anthropic@1.2.12':
    resolution: {integrity: sha512-YSzjlko7JvuiyQFmI9RN1tNZdEiZxc+6xld/0tq/VkJaHpEzGAb1yiNxxvmYVcjvfu/PcvCxAAYXmTYQQ63IHQ==}
    engines: {node: '>=18'}
    peerDependencies:
      zod: ^3.0.0

  '@ai-sdk/google@1.2.22':
    resolution: {integrity: sha512-Ppxu3DIieF1G9pyQ5O1Z646GYR0gkC57YdBqXJ82qvCdhEhZHu0TWhmnOoeIWe2olSbuDeoOY+MfJrW8dzS3Hw==}
    engines: {node: '>=18'}
    peerDependencies:
      zod: ^3.0.0

  '@ai-sdk/openai-compatible@0.2.16':
    resolution: {integrity: sha512-LkvfcM8slJedRyJa/MiMiaOzcMjV1zNDwzTHEGz7aAsgsQV0maLfmJRi/nuSwf5jmp0EouC+JXXDUj2l94HgQw==}
    engines: {node: '>=18'}
    peerDependencies:
      zod: ^3.0.0

  '@ai-sdk/openai@1.3.24':
    resolution: {integrity: sha512-GYXnGJTHRTZc4gJMSmFRgEQudjqd4PUN0ZjQhPwOAYH1yOAvQoG/Ikqs+HyISRbLPCrhbZnPKCNHuRU4OfpW0Q==}
    engines: {node: '>=18'}
    peerDependencies:
      zod: ^3.0.0

  '@ai-sdk/provider-utils@2.2.8':
    resolution: {integrity: sha512-fqhG+4sCVv8x7nFzYnFo19ryhAa3w096Kmc3hWxMQfW/TubPOmt3A6tYZhl4mUfQWWQMsuSkLrtjlWuXBVSGQA==}
    engines: {node: '>=18'}
    peerDependencies:
      zod: ^3.23.8

  '@ai-sdk/provider@1.1.3':
    resolution: {integrity: sha512-qZMxYJ0qqX/RfnuIaab+zp8UAeJn/ygXXAffR5I4N0n1IrvA6qBsjc8hXLmBiMV2zoXlifkacF7sEFnYnjBcqg==}
    engines: {node: '>=18'}

  '@ai-sdk/react@1.2.12':
    resolution: {integrity: sha512-jK1IZZ22evPZoQW3vlkZ7wvjYGYF+tRBKXtrcolduIkQ/m/sOAVcVeVDUDvh1T91xCnWCdUGCPZg2avZ90mv3g==}
    engines: {node: '>=18'}
    peerDependencies:
      react: ^18 || ^19 || ^19.0.0-rc
      zod: ^3.23.8
    peerDependenciesMeta:
      zod:
        optional: true

  '@ai-sdk/ui-utils@1.2.11':
    resolution: {integrity: sha512-3zcwCc8ezzFlwp3ZD15wAPjf2Au4s3vAbKsXQVyhxODHcmu0iyPO2Eua6D/vicq/AUm/BAo60r97O6HU+EI0+w==}
    engines: {node: '>=18'}
    peerDependencies:
      zod: ^3.23.8

  '@ai-sdk/xai@1.2.18':
    resolution: {integrity: sha512-T70WEu+UKXD/Fdj9ck+ujIqUp5ru06mJ/7usePXeXL5EeTi8KXevXF9AMIDdhyD5MZPT2jI8t19lEr8Bhuh/Bg==}
    engines: {node: '>=18'}
    peerDependencies:
      zod: ^3.0.0

  '@ampproject/remapping@2.3.0':
    resolution: {integrity: sha512-30iZtAPgz+LTIYoeivqYo853f02jBYSd5uGnGpkFV0M3xOt9aN73erkgYAmZU43x4VfqcnLxW9Kpg3R5LC4YYw==}
    engines: {node: '>=6.0.0'}

  '@apollo/protobufjs@1.2.6':
    resolution: {integrity: sha512-Wqo1oSHNUj/jxmsVp4iR3I480p6qdqHikn38lKrFhfzcDJ7lwd7Ck7cHRl4JE81tWNArl77xhnG/OkZhxKBYOw==}
    hasBin: true

  '@apollo/protobufjs@1.2.7':
    resolution: {integrity: sha512-Lahx5zntHPZia35myYDBRuF58tlwPskwHc5CWBZC/4bMKB6siTBWwtMrkqXcsNwQiFSzSx5hKdRPUmemrEp3Gg==}
    hasBin: true

  '@apollo/usage-reporting-protobuf@4.1.1':
    resolution: {integrity: sha512-u40dIUePHaSKVshcedO7Wp+mPiZsaU6xjv9J+VyxpoU/zL6Jle+9zWeG98tr/+SZ0nZ4OXhrbb8SNr0rAPpIDA==}

  '@apollo/utils.dropunuseddefinitions@1.1.0':
    resolution: {integrity: sha512-jU1XjMr6ec9pPoL+BFWzEPW7VHHulVdGKMkPAMiCigpVIT11VmCbnij0bWob8uS3ODJ65tZLYKAh/55vLw2rbg==}
    engines: {node: '>=12.13.0'}
    peerDependencies:
      graphql: 14.x || 15.x || 16.x

  '@apollo/utils.keyvaluecache@1.0.2':
    resolution: {integrity: sha512-p7PVdLPMnPzmXSQVEsy27cYEjVON+SH/Wb7COyW3rQN8+wJgT1nv9jZouYtztWW8ZgTkii5T6tC9qfoDREd4mg==}

  '@apollo/utils.logger@1.0.1':
    resolution: {integrity: sha512-XdlzoY7fYNK4OIcvMD2G94RoFZbzTQaNP0jozmqqMudmaGo2I/2Jx71xlDJ801mWA/mbYRihyaw6KJii7k5RVA==}

  '@apollo/utils.printwithreducedwhitespace@1.1.0':
    resolution: {integrity: sha512-GfFSkAv3n1toDZ4V6u2d7L4xMwLA+lv+6hqXicMN9KELSJ9yy9RzuEXaX73c/Ry+GzRsBy/fdSUGayGqdHfT2Q==}
    engines: {node: '>=12.13.0'}
    peerDependencies:
      graphql: 14.x || 15.x || 16.x

  '@apollo/utils.removealiases@1.0.0':
    resolution: {integrity: sha512-6cM8sEOJW2LaGjL/0vHV0GtRaSekrPQR4DiywaApQlL9EdROASZU5PsQibe2MWeZCOhNrPRuHh4wDMwPsWTn8A==}
    engines: {node: '>=12.13.0'}
    peerDependencies:
      graphql: 14.x || 15.x || 16.x

  '@apollo/utils.sortast@1.1.0':
    resolution: {integrity: sha512-VPlTsmUnOwzPK5yGZENN069y6uUHgeiSlpEhRnLFYwYNoJHsuJq2vXVwIaSmts015WTPa2fpz1inkLYByeuRQA==}
    engines: {node: '>=12.13.0'}
    peerDependencies:
      graphql: 14.x || 15.x || 16.x

  '@apollo/utils.stripsensitiveliterals@1.2.0':
    resolution: {integrity: sha512-E41rDUzkz/cdikM5147d8nfCFVKovXxKBcjvLEQ7bjZm/cg9zEcXvS6vFY8ugTubI3fn6zoqo0CyU8zT+BGP9w==}
    engines: {node: '>=12.13.0'}
    peerDependencies:
      graphql: 14.x || 15.x || 16.x

  '@apollo/utils.usagereporting@1.0.1':
    resolution: {integrity: sha512-6dk+0hZlnDbahDBB2mP/PZ5ybrtCJdLMbeNJD+TJpKyZmSY6bA3SjI8Cr2EM9QA+AdziywuWg+SgbWUF3/zQqQ==}
    engines: {node: '>=12.13.0'}
    peerDependencies:
      graphql: 14.x || 15.x || 16.x

  '@apollographql/apollo-tools@0.5.4':
    resolution: {integrity: sha512-shM3q7rUbNyXVVRkQJQseXv6bnYM3BUma/eZhwXR4xsuM+bqWnJKvW7SAfRjP7LuSCocrexa5AXhjjawNHrIlw==}
    engines: {node: '>=8', npm: '>=6'}
    peerDependencies:
      graphql: ^14.2.1 || ^15.0.0 || ^16.0.0

  '@apollographql/graphql-playground-html@1.6.29':
    resolution: {integrity: sha512-xCcXpoz52rI4ksJSdOCxeOCn2DLocxwHf9dVT/Q90Pte1LX+LY+91SFtJF3KXVHH8kEin+g1KKCQPKBjZJfWNA==}

  '@asamuzakjp/css-color@3.2.0':
    resolution: {integrity: sha512-K1A6z8tS3XsmCMM86xoWdn7Fkdn9m6RSVtocUrJYIwZnFVkng/PvkEoWtOWmP+Scc6saYWHWZYbndEEXxl24jw==}

<<<<<<< HEAD
  '@auto-engineer/ai-gateway@0.4.5':
    resolution: {integrity: sha512-6oFGMAXR8FBmKh61WvQMZUTTExmsfkJyUrbDNRiqlecsevJ/hv2ZreqZKAJNE5JOHao9xzUmTJe8SPsPtZAQoA==}

=======
>>>>>>> 27659755
  '@babel/code-frame@7.27.1':
    resolution: {integrity: sha512-cjQ7ZlQ0Mv3b47hABuTevyTuYN4i+loJKGeV9flcCgIK37cCXRh+L1bd3iBHlynerhQ7BhCkn2BPbQUL+rGqFg==}
    engines: {node: '>=6.9.0'}

  '@babel/helper-string-parser@7.27.1':
    resolution: {integrity: sha512-qMlSxKbpRlAridDExk92nSobyDdpPijUq2DW6oDnUqd0iOGxmQjyqhMIihI9+zv4LPyZdRje2cavWPbCbWm3eA==}
    engines: {node: '>=6.9.0'}

  '@babel/helper-validator-identifier@7.27.1':
    resolution: {integrity: sha512-D2hP9eA+Sqx1kBZgzxZh0y1trbuU+JoDkiEwqhQ36nodYqJwyEIhPSdMNd7lOm/4io72luTPWH20Yda0xOuUow==}
    engines: {node: '>=6.9.0'}

  '@babel/parser@7.28.3':
    resolution: {integrity: sha512-7+Ey1mAgYqFAx2h0RuoxcQT5+MlG3GTV0TQrgr7/ZliKsm/MNDxVVutlWaziMq7wJNAz8MTqz55XLpWvva6StA==}
    engines: {node: '>=6.0.0'}
    hasBin: true

  '@babel/runtime@7.28.3':
    resolution: {integrity: sha512-9uIQ10o0WGdpP6GDhXcdOJPJuDgFtIDtN/9+ArJQ2NAfAmiuhTQdzkaTGR33v43GYS2UrSA0eX2pPPHoFVvpxA==}
    engines: {node: '>=6.9.0'}

  '@babel/types@7.28.2':
    resolution: {integrity: sha512-ruv7Ae4J5dUYULmeXw1gmb7rYRz57OWCPM57pHojnLq/3Z1CK2lNSLTCVjxVk1F/TZHwOZZrOWi0ur95BbLxNQ==}
    engines: {node: '>=6.9.0'}

  '@bcoe/v8-coverage@1.0.2':
    resolution: {integrity: sha512-6zABk/ECA/QYSCQ1NGiVwwbQerUCZ+TQbp64Q3AgmfNvurHH0j8TtXa1qbShXA6qqkpAj4V5W8pP6mLe1mcMqA==}
    engines: {node: '>=18'}

  '@changesets/apply-release-plan@7.0.12':
    resolution: {integrity: sha512-EaET7As5CeuhTzvXTQCRZeBUcisoYPDDcXvgTE/2jmmypKp0RC7LxKj/yzqeh/1qFTZI7oDGFcL1PHRuQuketQ==}

  '@changesets/assemble-release-plan@6.0.9':
    resolution: {integrity: sha512-tPgeeqCHIwNo8sypKlS3gOPmsS3wP0zHt67JDuL20P4QcXiw/O4Hl7oXiuLnP9yg+rXLQ2sScdV1Kkzde61iSQ==}

  '@changesets/changelog-git@0.2.1':
    resolution: {integrity: sha512-x/xEleCFLH28c3bQeQIyeZf8lFXyDFVn1SgcBiR2Tw/r4IAWlk1fzxCEZ6NxQAjF2Nwtczoen3OA2qR+UawQ8Q==}

  '@changesets/changelog-github@0.5.1':
    resolution: {integrity: sha512-BVuHtF+hrhUScSoHnJwTELB4/INQxVFc+P/Qdt20BLiBFIHFJDDUaGsZw+8fQeJTRP5hJZrzpt3oZWh0G19rAQ==}

  '@changesets/cli@2.29.6':
    resolution: {integrity: sha512-6qCcVsIG1KQLhpQ5zE8N0PckIx4+9QlHK3z6/lwKnw7Tir71Bjw8BeOZaxA/4Jt00pcgCnCSWZnyuZf5Il05QQ==}
    hasBin: true

  '@changesets/config@3.1.1':
    resolution: {integrity: sha512-bd+3Ap2TKXxljCggI0mKPfzCQKeV/TU4yO2h2C6vAihIo8tzseAn2e7klSuiyYYXvgu53zMN1OeYMIQkaQoWnA==}

  '@changesets/errors@0.2.0':
    resolution: {integrity: sha512-6BLOQUscTpZeGljvyQXlWOItQyU71kCdGz7Pi8H8zdw6BI0g3m43iL4xKUVPWtG+qrrL9DTjpdn8eYuCQSRpow==}

  '@changesets/get-dependents-graph@2.1.3':
    resolution: {integrity: sha512-gphr+v0mv2I3Oxt19VdWRRUxq3sseyUpX9DaHpTUmLj92Y10AGy+XOtV+kbM6L/fDcpx7/ISDFK6T8A/P3lOdQ==}

  '@changesets/get-github-info@0.6.0':
    resolution: {integrity: sha512-v/TSnFVXI8vzX9/w3DU2Ol+UlTZcu3m0kXTjTT4KlAdwSvwutcByYwyYn9hwerPWfPkT2JfpoX0KgvCEi8Q/SA==}

  '@changesets/get-release-plan@4.0.13':
    resolution: {integrity: sha512-DWG1pus72FcNeXkM12tx+xtExyH/c9I1z+2aXlObH3i9YA7+WZEVaiHzHl03thpvAgWTRaH64MpfHxozfF7Dvg==}

  '@changesets/get-version-range-type@0.4.0':
    resolution: {integrity: sha512-hwawtob9DryoGTpixy1D3ZXbGgJu1Rhr+ySH2PvTLHvkZuQ7sRT4oQwMh0hbqZH1weAooedEjRsbrWcGLCeyVQ==}

  '@changesets/git@3.0.4':
    resolution: {integrity: sha512-BXANzRFkX+XcC1q/d27NKvlJ1yf7PSAgi8JG6dt8EfbHFHi4neau7mufcSca5zRhwOL8j9s6EqsxmT+s+/E6Sw==}

  '@changesets/logger@0.1.1':
    resolution: {integrity: sha512-OQtR36ZlnuTxKqoW4Sv6x5YIhOmClRd5pWsjZsddYxpWs517R0HkyiefQPIytCVh4ZcC5x9XaG8KTdd5iRQUfg==}

  '@changesets/parse@0.4.1':
    resolution: {integrity: sha512-iwksMs5Bf/wUItfcg+OXrEpravm5rEd9Bf4oyIPL4kVTmJQ7PNDSd6MDYkpSJR1pn7tz/k8Zf2DhTCqX08Ou+Q==}

  '@changesets/pre@2.0.2':
    resolution: {integrity: sha512-HaL/gEyFVvkf9KFg6484wR9s0qjAXlZ8qWPDkTyKF6+zqjBe/I2mygg3MbpZ++hdi0ToqNUF8cjj7fBy0dg8Ug==}

  '@changesets/read@0.6.5':
    resolution: {integrity: sha512-UPzNGhsSjHD3Veb0xO/MwvasGe8eMyNrR/sT9gR8Q3DhOQZirgKhhXv/8hVsI0QpPjR004Z9iFxoJU6in3uGMg==}

  '@changesets/should-skip-package@0.1.2':
    resolution: {integrity: sha512-qAK/WrqWLNCP22UDdBTMPH5f41elVDlsNyat180A33dWxuUDyNpg6fPi/FyTZwRriVjg0L8gnjJn2F9XAoF0qw==}

  '@changesets/types@4.1.0':
    resolution: {integrity: sha512-LDQvVDv5Kb50ny2s25Fhm3d9QSZimsoUGBsUioj6MC3qbMUCuC8GPIvk/M6IvXx3lYhAs0lwWUQLb+VIEUCECw==}

  '@changesets/types@6.1.0':
    resolution: {integrity: sha512-rKQcJ+o1nKNgeoYRHKOS07tAMNd3YSN0uHaJOZYjBAgxfV7TUE7JE+z4BzZdQwb5hKaYbayKN5KrYV7ODb2rAA==}

  '@changesets/write@0.4.0':
    resolution: {integrity: sha512-CdTLvIOPiCNuH71pyDu3rA+Q0n65cmAbXnwWH84rKGiFumFzkmHNT8KHTMEchcxN+Kl8I54xGUhJ7l3E7X396Q==}

  '@colors/colors@1.5.0':
    resolution: {integrity: sha512-ooWCrlZP11i8GImSjTHYHLkvFDP48nS4+204nGb1RiX/WXYHmJA2III9/e2DWVabCESdW7hBAEzHRqUn9OUVvQ==}
    engines: {node: '>=0.1.90'}

  '@commitlint/cli@19.8.1':
    resolution: {integrity: sha512-LXUdNIkspyxrlV6VDHWBmCZRtkEVRpBKxi2Gtw3J54cGWhLCTouVD/Q6ZSaSvd2YaDObWK8mDjrz3TIKtaQMAA==}
    engines: {node: '>=v18'}
    hasBin: true

  '@commitlint/config-conventional@19.8.1':
    resolution: {integrity: sha512-/AZHJL6F6B/G959CsMAzrPKKZjeEiAVifRyEwXxcT6qtqbPwGw+iQxmNS+Bu+i09OCtdNRW6pNpBvgPrtMr9EQ==}
    engines: {node: '>=v18'}

  '@commitlint/config-validator@19.8.1':
    resolution: {integrity: sha512-0jvJ4u+eqGPBIzzSdqKNX1rvdbSU1lPNYlfQQRIFnBgLy26BtC0cFnr7c/AyuzExMxWsMOte6MkTi9I3SQ3iGQ==}
    engines: {node: '>=v18'}

  '@commitlint/ensure@19.8.1':
    resolution: {integrity: sha512-mXDnlJdvDzSObafjYrOSvZBwkD01cqB4gbnnFuVyNpGUM5ijwU/r/6uqUmBXAAOKRfyEjpkGVZxaDsCVnHAgyw==}
    engines: {node: '>=v18'}

  '@commitlint/execute-rule@19.8.1':
    resolution: {integrity: sha512-YfJyIqIKWI64Mgvn/sE7FXvVMQER/Cd+s3hZke6cI1xgNT/f6ZAz5heND0QtffH+KbcqAwXDEE1/5niYayYaQA==}
    engines: {node: '>=v18'}

  '@commitlint/format@19.8.1':
    resolution: {integrity: sha512-kSJj34Rp10ItP+Eh9oCItiuN/HwGQMXBnIRk69jdOwEW9llW9FlyqcWYbHPSGofmjsqeoxa38UaEA5tsbm2JWw==}
    engines: {node: '>=v18'}

  '@commitlint/is-ignored@19.8.1':
    resolution: {integrity: sha512-AceOhEhekBUQ5dzrVhDDsbMaY5LqtN8s1mqSnT2Kz1ERvVZkNihrs3Sfk1Je/rxRNbXYFzKZSHaPsEJJDJV8dg==}
    engines: {node: '>=v18'}

  '@commitlint/lint@19.8.1':
    resolution: {integrity: sha512-52PFbsl+1EvMuokZXLRlOsdcLHf10isTPlWwoY1FQIidTsTvjKXVXYb7AvtpWkDzRO2ZsqIgPK7bI98x8LRUEw==}
    engines: {node: '>=v18'}

  '@commitlint/load@19.8.1':
    resolution: {integrity: sha512-9V99EKG3u7z+FEoe4ikgq7YGRCSukAcvmKQuTtUyiYPnOd9a2/H9Ak1J9nJA1HChRQp9OA/sIKPugGS+FK/k1A==}
    engines: {node: '>=v18'}

  '@commitlint/message@19.8.1':
    resolution: {integrity: sha512-+PMLQvjRXiU+Ae0Wc+p99EoGEutzSXFVwQfa3jRNUZLNW5odZAyseb92OSBTKCu+9gGZiJASt76Cj3dLTtcTdg==}
    engines: {node: '>=v18'}

  '@commitlint/parse@19.8.1':
    resolution: {integrity: sha512-mmAHYcMBmAgJDKWdkjIGq50X4yB0pSGpxyOODwYmoexxxiUCy5JJT99t1+PEMK7KtsCtzuWYIAXYAiKR+k+/Jw==}
    engines: {node: '>=v18'}

  '@commitlint/read@19.8.1':
    resolution: {integrity: sha512-03Jbjb1MqluaVXKHKRuGhcKWtSgh3Jizqy2lJCRbRrnWpcM06MYm8th59Xcns8EqBYvo0Xqb+2DoZFlga97uXQ==}
    engines: {node: '>=v18'}

  '@commitlint/resolve-extends@19.8.1':
    resolution: {integrity: sha512-GM0mAhFk49I+T/5UCYns5ayGStkTt4XFFrjjf0L4S26xoMTSkdCf9ZRO8en1kuopC4isDFuEm7ZOm/WRVeElVg==}
    engines: {node: '>=v18'}

  '@commitlint/rules@19.8.1':
    resolution: {integrity: sha512-Hnlhd9DyvGiGwjfjfToMi1dsnw1EXKGJNLTcsuGORHz6SS9swRgkBsou33MQ2n51/boIDrbsg4tIBbRpEWK2kw==}
    engines: {node: '>=v18'}

  '@commitlint/to-lines@19.8.1':
    resolution: {integrity: sha512-98Mm5inzbWTKuZQr2aW4SReY6WUukdWXuZhrqf1QdKPZBCCsXuG87c+iP0bwtD6DBnmVVQjgp4whoHRVixyPBg==}
    engines: {node: '>=v18'}

  '@commitlint/top-level@19.8.1':
    resolution: {integrity: sha512-Ph8IN1IOHPSDhURCSXBz44+CIu+60duFwRsg6HqaISFHQHbmBtxVw4ZrFNIYUzEP7WwrNPxa2/5qJ//NK1FGcw==}
    engines: {node: '>=v18'}

  '@commitlint/types@19.8.1':
    resolution: {integrity: sha512-/yCrWGCoA1SVKOks25EGadP9Pnj0oAIHGpl2wH2M2Y46dPM2ueb8wyCVOD7O3WCTkaJ0IkKvzhl1JY7+uCT2Dw==}
    engines: {node: '>=v18'}

  '@cspotcode/source-map-support@0.8.1':
    resolution: {integrity: sha512-IchNf6dN4tHoMFIn/7OE8LWZ19Y6q/67Bmf6vnGREv8RSbBVb9LPJxEcnwrcwX6ixSvaiGoomAUvu4YSxXrVgw==}
    engines: {node: '>=12'}

  '@csstools/color-helpers@5.1.0':
    resolution: {integrity: sha512-S11EXWJyy0Mz5SYvRmY8nJYTFFd1LCNV+7cXyAgQtOOuzb4EsgfqDufL+9esx72/eLhsRdGZwaldu/h+E4t4BA==}
    engines: {node: '>=18'}

  '@csstools/css-calc@2.1.4':
    resolution: {integrity: sha512-3N8oaj+0juUw/1H3YwmDDJXCgTB1gKU6Hc/bB502u9zR0q2vd786XJH9QfrKIEgFlZmhZiq6epXl4rHqhzsIgQ==}
    engines: {node: '>=18'}
    peerDependencies:
      '@csstools/css-parser-algorithms': ^3.0.5
      '@csstools/css-tokenizer': ^3.0.4

  '@csstools/css-color-parser@3.1.0':
    resolution: {integrity: sha512-nbtKwh3a6xNVIp/VRuXV64yTKnb1IjTAEEh3irzS+HkKjAOYLTGNb9pmVNntZ8iVBHcWDA2Dof0QtPgFI1BaTA==}
    engines: {node: '>=18'}
    peerDependencies:
      '@csstools/css-parser-algorithms': ^3.0.5
      '@csstools/css-tokenizer': ^3.0.4

  '@csstools/css-parser-algorithms@3.0.5':
    resolution: {integrity: sha512-DaDeUkXZKjdGhgYaHNJTV9pV7Y9B3b644jCLs9Upc3VeNGg6LWARAT6O+Q+/COo+2gg/bM5rhpMAtf70WqfBdQ==}
    engines: {node: '>=18'}
    peerDependencies:
      '@csstools/css-tokenizer': ^3.0.4

  '@csstools/css-tokenizer@3.0.4':
    resolution: {integrity: sha512-Vd/9EVDiu6PPJt9yAh6roZP6El1xHrdvIVGjyBsHR0RYwNHgL7FJPyIIW4fANJNG6FtyZfvlRPpFI4ZM/lubvw==}
    engines: {node: '>=18'}

  '@esbuild/aix-ppc64@0.21.5':
    resolution: {integrity: sha512-1SDgH6ZSPTlggy1yI6+Dbkiz8xzpHJEVAlF/AM1tHPLsf5STom9rwtjE4hKAF20FfXXNTFqEYXyJNWh1GiZedQ==}
    engines: {node: '>=12'}
    cpu: [ppc64]
    os: [aix]

  '@esbuild/aix-ppc64@0.25.9':
    resolution: {integrity: sha512-OaGtL73Jck6pBKjNIe24BnFE6agGl+6KxDtTfHhy1HmhthfKouEcOhqpSL64K4/0WCtbKFLOdzD/44cJ4k9opA==}
    engines: {node: '>=18'}
    cpu: [ppc64]
    os: [aix]

  '@esbuild/android-arm64@0.18.20':
    resolution: {integrity: sha512-Nz4rJcchGDtENV0eMKUNa6L12zz2zBDXuhj/Vjh18zGqB44Bi7MBMSXjgunJgjRhCmKOjnPuZp4Mb6OKqtMHLQ==}
    engines: {node: '>=12'}
    cpu: [arm64]
    os: [android]

  '@esbuild/android-arm64@0.21.5':
    resolution: {integrity: sha512-c0uX9VAUBQ7dTDCjq+wdyGLowMdtR/GoC2U5IYk/7D1H1JYC0qseD7+11iMP2mRLN9RcCMRcjC4YMclCzGwS/A==}
    engines: {node: '>=12'}
    cpu: [arm64]
    os: [android]

  '@esbuild/android-arm64@0.25.9':
    resolution: {integrity: sha512-IDrddSmpSv51ftWslJMvl3Q2ZT98fUSL2/rlUXuVqRXHCs5EUF1/f+jbjF5+NG9UffUDMCiTyh8iec7u8RlTLg==}
    engines: {node: '>=18'}
    cpu: [arm64]
    os: [android]

  '@esbuild/android-arm@0.18.20':
    resolution: {integrity: sha512-fyi7TDI/ijKKNZTUJAQqiG5T7YjJXgnzkURqmGj13C6dCqckZBLdl4h7bkhHt/t0WP+zO9/zwroDvANaOqO5Sw==}
    engines: {node: '>=12'}
    cpu: [arm]
    os: [android]

  '@esbuild/android-arm@0.21.5':
    resolution: {integrity: sha512-vCPvzSjpPHEi1siZdlvAlsPxXl7WbOVUBBAowWug4rJHb68Ox8KualB+1ocNvT5fjv6wpkX6o/iEpbDrf68zcg==}
    engines: {node: '>=12'}
    cpu: [arm]
    os: [android]

  '@esbuild/android-arm@0.25.9':
    resolution: {integrity: sha512-5WNI1DaMtxQ7t7B6xa572XMXpHAaI/9Hnhk8lcxF4zVN4xstUgTlvuGDorBguKEnZO70qwEcLpfifMLoxiPqHQ==}
    engines: {node: '>=18'}
    cpu: [arm]
    os: [android]

  '@esbuild/android-x64@0.18.20':
    resolution: {integrity: sha512-8GDdlePJA8D6zlZYJV/jnrRAi6rOiNaCC/JclcXpB+KIuvfBN4owLtgzY2bsxnx666XjJx2kDPUmnTtR8qKQUg==}
    engines: {node: '>=12'}
    cpu: [x64]
    os: [android]

  '@esbuild/android-x64@0.21.5':
    resolution: {integrity: sha512-D7aPRUUNHRBwHxzxRvp856rjUHRFW1SdQATKXH2hqA0kAZb1hKmi02OpYRacl0TxIGz/ZmXWlbZgjwWYaCakTA==}
    engines: {node: '>=12'}
    cpu: [x64]
    os: [android]

  '@esbuild/android-x64@0.25.9':
    resolution: {integrity: sha512-I853iMZ1hWZdNllhVZKm34f4wErd4lMyeV7BLzEExGEIZYsOzqDWDf+y082izYUE8gtJnYHdeDpN/6tUdwvfiw==}
    engines: {node: '>=18'}
    cpu: [x64]
    os: [android]

  '@esbuild/darwin-arm64@0.18.20':
    resolution: {integrity: sha512-bxRHW5kHU38zS2lPTPOyuyTm+S+eobPUnTNkdJEfAddYgEcll4xkT8DB9d2008DtTbl7uJag2HuE5NZAZgnNEA==}
    engines: {node: '>=12'}
    cpu: [arm64]
    os: [darwin]

  '@esbuild/darwin-arm64@0.21.5':
    resolution: {integrity: sha512-DwqXqZyuk5AiWWf3UfLiRDJ5EDd49zg6O9wclZ7kUMv2WRFr4HKjXp/5t8JZ11QbQfUS6/cRCKGwYhtNAY88kQ==}
    engines: {node: '>=12'}
    cpu: [arm64]
    os: [darwin]

  '@esbuild/darwin-arm64@0.25.9':
    resolution: {integrity: sha512-XIpIDMAjOELi/9PB30vEbVMs3GV1v2zkkPnuyRRURbhqjyzIINwj+nbQATh4H9GxUgH1kFsEyQMxwiLFKUS6Rg==}
    engines: {node: '>=18'}
    cpu: [arm64]
    os: [darwin]

  '@esbuild/darwin-x64@0.18.20':
    resolution: {integrity: sha512-pc5gxlMDxzm513qPGbCbDukOdsGtKhfxD1zJKXjCCcU7ju50O7MeAZ8c4krSJcOIJGFR+qx21yMMVYwiQvyTyQ==}
    engines: {node: '>=12'}
    cpu: [x64]
    os: [darwin]

  '@esbuild/darwin-x64@0.21.5':
    resolution: {integrity: sha512-se/JjF8NlmKVG4kNIuyWMV/22ZaerB+qaSi5MdrXtd6R08kvs2qCN4C09miupktDitvh8jRFflwGFBQcxZRjbw==}
    engines: {node: '>=12'}
    cpu: [x64]
    os: [darwin]

  '@esbuild/darwin-x64@0.25.9':
    resolution: {integrity: sha512-jhHfBzjYTA1IQu8VyrjCX4ApJDnH+ez+IYVEoJHeqJm9VhG9Dh2BYaJritkYK3vMaXrf7Ogr/0MQ8/MeIefsPQ==}
    engines: {node: '>=18'}
    cpu: [x64]
    os: [darwin]

  '@esbuild/freebsd-arm64@0.18.20':
    resolution: {integrity: sha512-yqDQHy4QHevpMAaxhhIwYPMv1NECwOvIpGCZkECn8w2WFHXjEwrBn3CeNIYsibZ/iZEUemj++M26W3cNR5h+Tw==}
    engines: {node: '>=12'}
    cpu: [arm64]
    os: [freebsd]

  '@esbuild/freebsd-arm64@0.21.5':
    resolution: {integrity: sha512-5JcRxxRDUJLX8JXp/wcBCy3pENnCgBR9bN6JsY4OmhfUtIHe3ZW0mawA7+RDAcMLrMIZaf03NlQiX9DGyB8h4g==}
    engines: {node: '>=12'}
    cpu: [arm64]
    os: [freebsd]

  '@esbuild/freebsd-arm64@0.25.9':
    resolution: {integrity: sha512-z93DmbnY6fX9+KdD4Ue/H6sYs+bhFQJNCPZsi4XWJoYblUqT06MQUdBCpcSfuiN72AbqeBFu5LVQTjfXDE2A6Q==}
    engines: {node: '>=18'}
    cpu: [arm64]
    os: [freebsd]

  '@esbuild/freebsd-x64@0.18.20':
    resolution: {integrity: sha512-tgWRPPuQsd3RmBZwarGVHZQvtzfEBOreNuxEMKFcd5DaDn2PbBxfwLcj4+aenoh7ctXcbXmOQIn8HI6mCSw5MQ==}
    engines: {node: '>=12'}
    cpu: [x64]
    os: [freebsd]

  '@esbuild/freebsd-x64@0.21.5':
    resolution: {integrity: sha512-J95kNBj1zkbMXtHVH29bBriQygMXqoVQOQYA+ISs0/2l3T9/kj42ow2mpqerRBxDJnmkUDCaQT/dfNXWX/ZZCQ==}
    engines: {node: '>=12'}
    cpu: [x64]
    os: [freebsd]

  '@esbuild/freebsd-x64@0.25.9':
    resolution: {integrity: sha512-mrKX6H/vOyo5v71YfXWJxLVxgy1kyt1MQaD8wZJgJfG4gq4DpQGpgTB74e5yBeQdyMTbgxp0YtNj7NuHN0PoZg==}
    engines: {node: '>=18'}
    cpu: [x64]
    os: [freebsd]

  '@esbuild/linux-arm64@0.18.20':
    resolution: {integrity: sha512-2YbscF+UL7SQAVIpnWvYwM+3LskyDmPhe31pE7/aoTMFKKzIc9lLbyGUpmmb8a8AixOL61sQ/mFh3jEjHYFvdA==}
    engines: {node: '>=12'}
    cpu: [arm64]
    os: [linux]

  '@esbuild/linux-arm64@0.21.5':
    resolution: {integrity: sha512-ibKvmyYzKsBeX8d8I7MH/TMfWDXBF3db4qM6sy+7re0YXya+K1cem3on9XgdT2EQGMu4hQyZhan7TeQ8XkGp4Q==}
    engines: {node: '>=12'}
    cpu: [arm64]
    os: [linux]

  '@esbuild/linux-arm64@0.25.9':
    resolution: {integrity: sha512-BlB7bIcLT3G26urh5Dmse7fiLmLXnRlopw4s8DalgZ8ef79Jj4aUcYbk90g8iCa2467HX8SAIidbL7gsqXHdRw==}
    engines: {node: '>=18'}
    cpu: [arm64]
    os: [linux]

  '@esbuild/linux-arm@0.18.20':
    resolution: {integrity: sha512-/5bHkMWnq1EgKr1V+Ybz3s1hWXok7mDFUMQ4cG10AfW3wL02PSZi5kFpYKrptDsgb2WAJIvRcDm+qIvXf/apvg==}
    engines: {node: '>=12'}
    cpu: [arm]
    os: [linux]

  '@esbuild/linux-arm@0.21.5':
    resolution: {integrity: sha512-bPb5AHZtbeNGjCKVZ9UGqGwo8EUu4cLq68E95A53KlxAPRmUyYv2D6F0uUI65XisGOL1hBP5mTronbgo+0bFcA==}
    engines: {node: '>=12'}
    cpu: [arm]
    os: [linux]

  '@esbuild/linux-arm@0.25.9':
    resolution: {integrity: sha512-HBU2Xv78SMgaydBmdor38lg8YDnFKSARg1Q6AT0/y2ezUAKiZvc211RDFHlEZRFNRVhcMamiToo7bDx3VEOYQw==}
    engines: {node: '>=18'}
    cpu: [arm]
    os: [linux]

  '@esbuild/linux-ia32@0.18.20':
    resolution: {integrity: sha512-P4etWwq6IsReT0E1KHU40bOnzMHoH73aXp96Fs8TIT6z9Hu8G6+0SHSw9i2isWrD2nbx2qo5yUqACgdfVGx7TA==}
    engines: {node: '>=12'}
    cpu: [ia32]
    os: [linux]

  '@esbuild/linux-ia32@0.21.5':
    resolution: {integrity: sha512-YvjXDqLRqPDl2dvRODYmmhz4rPeVKYvppfGYKSNGdyZkA01046pLWyRKKI3ax8fbJoK5QbxblURkwK/MWY18Tg==}
    engines: {node: '>=12'}
    cpu: [ia32]
    os: [linux]

  '@esbuild/linux-ia32@0.25.9':
    resolution: {integrity: sha512-e7S3MOJPZGp2QW6AK6+Ly81rC7oOSerQ+P8L0ta4FhVi+/j/v2yZzx5CqqDaWjtPFfYz21Vi1S0auHrap3Ma3A==}
    engines: {node: '>=18'}
    cpu: [ia32]
    os: [linux]

  '@esbuild/linux-loong64@0.18.20':
    resolution: {integrity: sha512-nXW8nqBTrOpDLPgPY9uV+/1DjxoQ7DoB2N8eocyq8I9XuqJ7BiAMDMf9n1xZM9TgW0J8zrquIb/A7s3BJv7rjg==}
    engines: {node: '>=12'}
    cpu: [loong64]
    os: [linux]

  '@esbuild/linux-loong64@0.21.5':
    resolution: {integrity: sha512-uHf1BmMG8qEvzdrzAqg2SIG/02+4/DHB6a9Kbya0XDvwDEKCoC8ZRWI5JJvNdUjtciBGFQ5PuBlpEOXQj+JQSg==}
    engines: {node: '>=12'}
    cpu: [loong64]
    os: [linux]

  '@esbuild/linux-loong64@0.25.9':
    resolution: {integrity: sha512-Sbe10Bnn0oUAB2AalYztvGcK+o6YFFA/9829PhOCUS9vkJElXGdphz0A3DbMdP8gmKkqPmPcMJmJOrI3VYB1JQ==}
    engines: {node: '>=18'}
    cpu: [loong64]
    os: [linux]

  '@esbuild/linux-mips64el@0.18.20':
    resolution: {integrity: sha512-d5NeaXZcHp8PzYy5VnXV3VSd2D328Zb+9dEq5HE6bw6+N86JVPExrA6O68OPwobntbNJ0pzCpUFZTo3w0GyetQ==}
    engines: {node: '>=12'}
    cpu: [mips64el]
    os: [linux]

  '@esbuild/linux-mips64el@0.21.5':
    resolution: {integrity: sha512-IajOmO+KJK23bj52dFSNCMsz1QP1DqM6cwLUv3W1QwyxkyIWecfafnI555fvSGqEKwjMXVLokcV5ygHW5b3Jbg==}
    engines: {node: '>=12'}
    cpu: [mips64el]
    os: [linux]

  '@esbuild/linux-mips64el@0.25.9':
    resolution: {integrity: sha512-YcM5br0mVyZw2jcQeLIkhWtKPeVfAerES5PvOzaDxVtIyZ2NUBZKNLjC5z3/fUlDgT6w89VsxP2qzNipOaaDyA==}
    engines: {node: '>=18'}
    cpu: [mips64el]
    os: [linux]

  '@esbuild/linux-ppc64@0.18.20':
    resolution: {integrity: sha512-WHPyeScRNcmANnLQkq6AfyXRFr5D6N2sKgkFo2FqguP44Nw2eyDlbTdZwd9GYk98DZG9QItIiTlFLHJHjxP3FA==}
    engines: {node: '>=12'}
    cpu: [ppc64]
    os: [linux]

  '@esbuild/linux-ppc64@0.21.5':
    resolution: {integrity: sha512-1hHV/Z4OEfMwpLO8rp7CvlhBDnjsC3CttJXIhBi+5Aj5r+MBvy4egg7wCbe//hSsT+RvDAG7s81tAvpL2XAE4w==}
    engines: {node: '>=12'}
    cpu: [ppc64]
    os: [linux]

  '@esbuild/linux-ppc64@0.25.9':
    resolution: {integrity: sha512-++0HQvasdo20JytyDpFvQtNrEsAgNG2CY1CLMwGXfFTKGBGQT3bOeLSYE2l1fYdvML5KUuwn9Z8L1EWe2tzs1w==}
    engines: {node: '>=18'}
    cpu: [ppc64]
    os: [linux]

  '@esbuild/linux-riscv64@0.18.20':
    resolution: {integrity: sha512-WSxo6h5ecI5XH34KC7w5veNnKkju3zBRLEQNY7mv5mtBmrP/MjNBCAlsM2u5hDBlS3NGcTQpoBvRzqBcRtpq1A==}
    engines: {node: '>=12'}
    cpu: [riscv64]
    os: [linux]

  '@esbuild/linux-riscv64@0.21.5':
    resolution: {integrity: sha512-2HdXDMd9GMgTGrPWnJzP2ALSokE/0O5HhTUvWIbD3YdjME8JwvSCnNGBnTThKGEB91OZhzrJ4qIIxk/SBmyDDA==}
    engines: {node: '>=12'}
    cpu: [riscv64]
    os: [linux]

  '@esbuild/linux-riscv64@0.25.9':
    resolution: {integrity: sha512-uNIBa279Y3fkjV+2cUjx36xkx7eSjb8IvnL01eXUKXez/CBHNRw5ekCGMPM0BcmqBxBcdgUWuUXmVWwm4CH9kg==}
    engines: {node: '>=18'}
    cpu: [riscv64]
    os: [linux]

  '@esbuild/linux-s390x@0.18.20':
    resolution: {integrity: sha512-+8231GMs3mAEth6Ja1iK0a1sQ3ohfcpzpRLH8uuc5/KVDFneH6jtAJLFGafpzpMRO6DzJ6AvXKze9LfFMrIHVQ==}
    engines: {node: '>=12'}
    cpu: [s390x]
    os: [linux]

  '@esbuild/linux-s390x@0.21.5':
    resolution: {integrity: sha512-zus5sxzqBJD3eXxwvjN1yQkRepANgxE9lgOW2qLnmr8ikMTphkjgXu1HR01K4FJg8h1kEEDAqDcZQtbrRnB41A==}
    engines: {node: '>=12'}
    cpu: [s390x]
    os: [linux]

  '@esbuild/linux-s390x@0.25.9':
    resolution: {integrity: sha512-Mfiphvp3MjC/lctb+7D287Xw1DGzqJPb/J2aHHcHxflUo+8tmN/6d4k6I2yFR7BVo5/g7x2Monq4+Yew0EHRIA==}
    engines: {node: '>=18'}
    cpu: [s390x]
    os: [linux]

  '@esbuild/linux-x64@0.18.20':
    resolution: {integrity: sha512-UYqiqemphJcNsFEskc73jQ7B9jgwjWrSayxawS6UVFZGWrAAtkzjxSqnoclCXxWtfwLdzU+vTpcNYhpn43uP1w==}
    engines: {node: '>=12'}
    cpu: [x64]
    os: [linux]

  '@esbuild/linux-x64@0.21.5':
    resolution: {integrity: sha512-1rYdTpyv03iycF1+BhzrzQJCdOuAOtaqHTWJZCWvijKD2N5Xu0TtVC8/+1faWqcP9iBCWOmjmhoH94dH82BxPQ==}
    engines: {node: '>=12'}
    cpu: [x64]
    os: [linux]

  '@esbuild/linux-x64@0.25.9':
    resolution: {integrity: sha512-iSwByxzRe48YVkmpbgoxVzn76BXjlYFXC7NvLYq+b+kDjyyk30J0JY47DIn8z1MO3K0oSl9fZoRmZPQI4Hklzg==}
    engines: {node: '>=18'}
    cpu: [x64]
    os: [linux]

  '@esbuild/netbsd-arm64@0.25.9':
    resolution: {integrity: sha512-9jNJl6FqaUG+COdQMjSCGW4QiMHH88xWbvZ+kRVblZsWrkXlABuGdFJ1E9L7HK+T0Yqd4akKNa/lO0+jDxQD4Q==}
    engines: {node: '>=18'}
    cpu: [arm64]
    os: [netbsd]

  '@esbuild/netbsd-x64@0.18.20':
    resolution: {integrity: sha512-iO1c++VP6xUBUmltHZoMtCUdPlnPGdBom6IrO4gyKPFFVBKioIImVooR5I83nTew5UOYrk3gIJhbZh8X44y06A==}
    engines: {node: '>=12'}
    cpu: [x64]
    os: [netbsd]

  '@esbuild/netbsd-x64@0.21.5':
    resolution: {integrity: sha512-Woi2MXzXjMULccIwMnLciyZH4nCIMpWQAs049KEeMvOcNADVxo0UBIQPfSmxB3CWKedngg7sWZdLvLczpe0tLg==}
    engines: {node: '>=12'}
    cpu: [x64]
    os: [netbsd]

  '@esbuild/netbsd-x64@0.25.9':
    resolution: {integrity: sha512-RLLdkflmqRG8KanPGOU7Rpg829ZHu8nFy5Pqdi9U01VYtG9Y0zOG6Vr2z4/S+/3zIyOxiK6cCeYNWOFR9QP87g==}
    engines: {node: '>=18'}
    cpu: [x64]
    os: [netbsd]

  '@esbuild/openbsd-arm64@0.25.9':
    resolution: {integrity: sha512-YaFBlPGeDasft5IIM+CQAhJAqS3St3nJzDEgsgFixcfZeyGPCd6eJBWzke5piZuZ7CtL656eOSYKk4Ls2C0FRQ==}
    engines: {node: '>=18'}
    cpu: [arm64]
    os: [openbsd]

  '@esbuild/openbsd-x64@0.18.20':
    resolution: {integrity: sha512-e5e4YSsuQfX4cxcygw/UCPIEP6wbIL+se3sxPdCiMbFLBWu0eiZOJ7WoD+ptCLrmjZBK1Wk7I6D/I3NglUGOxg==}
    engines: {node: '>=12'}
    cpu: [x64]
    os: [openbsd]

  '@esbuild/openbsd-x64@0.21.5':
    resolution: {integrity: sha512-HLNNw99xsvx12lFBUwoT8EVCsSvRNDVxNpjZ7bPn947b8gJPzeHWyNVhFsaerc0n3TsbOINvRP2byTZ5LKezow==}
    engines: {node: '>=12'}
    cpu: [x64]
    os: [openbsd]

  '@esbuild/openbsd-x64@0.25.9':
    resolution: {integrity: sha512-1MkgTCuvMGWuqVtAvkpkXFmtL8XhWy+j4jaSO2wxfJtilVCi0ZE37b8uOdMItIHz4I6z1bWWtEX4CJwcKYLcuA==}
    engines: {node: '>=18'}
    cpu: [x64]
    os: [openbsd]

  '@esbuild/openharmony-arm64@0.25.9':
    resolution: {integrity: sha512-4Xd0xNiMVXKh6Fa7HEJQbrpP3m3DDn43jKxMjxLLRjWnRsfxjORYJlXPO4JNcXtOyfajXorRKY9NkOpTHptErg==}
    engines: {node: '>=18'}
    cpu: [arm64]
    os: [openharmony]

  '@esbuild/sunos-x64@0.18.20':
    resolution: {integrity: sha512-kDbFRFp0YpTQVVrqUd5FTYmWo45zGaXe0X8E1G/LKFC0v8x0vWrhOWSLITcCn63lmZIxfOMXtCfti/RxN/0wnQ==}
    engines: {node: '>=12'}
    cpu: [x64]
    os: [sunos]

  '@esbuild/sunos-x64@0.21.5':
    resolution: {integrity: sha512-6+gjmFpfy0BHU5Tpptkuh8+uw3mnrvgs+dSPQXQOv3ekbordwnzTVEb4qnIvQcYXq6gzkyTnoZ9dZG+D4garKg==}
    engines: {node: '>=12'}
    cpu: [x64]
    os: [sunos]

  '@esbuild/sunos-x64@0.25.9':
    resolution: {integrity: sha512-WjH4s6hzo00nNezhp3wFIAfmGZ8U7KtrJNlFMRKxiI9mxEK1scOMAaa9i4crUtu+tBr+0IN6JCuAcSBJZfnphw==}
    engines: {node: '>=18'}
    cpu: [x64]
    os: [sunos]

  '@esbuild/win32-arm64@0.18.20':
    resolution: {integrity: sha512-ddYFR6ItYgoaq4v4JmQQaAI5s7npztfV4Ag6NrhiaW0RrnOXqBkgwZLofVTlq1daVTQNhtI5oieTvkRPfZrePg==}
    engines: {node: '>=12'}
    cpu: [arm64]
    os: [win32]

  '@esbuild/win32-arm64@0.21.5':
    resolution: {integrity: sha512-Z0gOTd75VvXqyq7nsl93zwahcTROgqvuAcYDUr+vOv8uHhNSKROyU961kgtCD1e95IqPKSQKH7tBTslnS3tA8A==}
    engines: {node: '>=12'}
    cpu: [arm64]
    os: [win32]

  '@esbuild/win32-arm64@0.25.9':
    resolution: {integrity: sha512-mGFrVJHmZiRqmP8xFOc6b84/7xa5y5YvR1x8djzXpJBSv/UsNK6aqec+6JDjConTgvvQefdGhFDAs2DLAds6gQ==}
    engines: {node: '>=18'}
    cpu: [arm64]
    os: [win32]

  '@esbuild/win32-ia32@0.18.20':
    resolution: {integrity: sha512-Wv7QBi3ID/rROT08SABTS7eV4hX26sVduqDOTe1MvGMjNd3EjOz4b7zeexIR62GTIEKrfJXKL9LFxTYgkyeu7g==}
    engines: {node: '>=12'}
    cpu: [ia32]
    os: [win32]

  '@esbuild/win32-ia32@0.21.5':
    resolution: {integrity: sha512-SWXFF1CL2RVNMaVs+BBClwtfZSvDgtL//G/smwAc5oVK/UPu2Gu9tIaRgFmYFFKrmg3SyAjSrElf0TiJ1v8fYA==}
    engines: {node: '>=12'}
    cpu: [ia32]
    os: [win32]

  '@esbuild/win32-ia32@0.25.9':
    resolution: {integrity: sha512-b33gLVU2k11nVx1OhX3C8QQP6UHQK4ZtN56oFWvVXvz2VkDoe6fbG8TOgHFxEvqeqohmRnIHe5A1+HADk4OQww==}
    engines: {node: '>=18'}
    cpu: [ia32]
    os: [win32]

  '@esbuild/win32-x64@0.18.20':
    resolution: {integrity: sha512-kTdfRcSiDfQca/y9QIkng02avJ+NCaQvrMejlsB3RRv5sE9rRoeBPISaZpKxHELzRxZyLvNts1P27W3wV+8geQ==}
    engines: {node: '>=12'}
    cpu: [x64]
    os: [win32]

  '@esbuild/win32-x64@0.21.5':
    resolution: {integrity: sha512-tQd/1efJuzPC6rCFwEvLtci/xNFcTZknmXs98FYDfGE4wP9ClFV98nyKrzJKVPMhdDnjzLhdUyMX4PsQAPjwIw==}
    engines: {node: '>=12'}
    cpu: [x64]
    os: [win32]

  '@esbuild/win32-x64@0.25.9':
    resolution: {integrity: sha512-PPOl1mi6lpLNQxnGoyAfschAodRFYXJ+9fs6WHXz7CSWKbOqiMZsubC+BQsVKuul+3vKLuwTHsS2c2y9EoKwxQ==}
    engines: {node: '>=18'}
    cpu: [x64]
    os: [win32]

  '@eslint-community/eslint-utils@4.7.0':
    resolution: {integrity: sha512-dyybb3AcajC7uha6CvhdVRJqaKyn7w2YKqKyAN37NKYgZT36w+iRb0Dymmc5qEJ549c/S31cMMSFd75bteCpCw==}
    engines: {node: ^12.22.0 || ^14.17.0 || >=16.0.0}
    peerDependencies:
      eslint: ^6.0.0 || ^7.0.0 || >=8.0.0

  '@eslint-community/regexpp@4.12.1':
    resolution: {integrity: sha512-CCZCDJuduB9OUkFkY2IgppNZMi2lBQgD2qzwXkEia16cge2pijY/aXi96CJMquDMn3nJdlPV1A5KrJEXwfLNzQ==}
    engines: {node: ^12.0.0 || ^14.0.0 || >=16.0.0}

  '@eslint/config-array@0.21.0':
    resolution: {integrity: sha512-ENIdc4iLu0d93HeYirvKmrzshzofPw6VkZRKQGe9Nv46ZnWUzcF1xV01dcvEg/1wXUR61OmmlSfyeyO7EvjLxQ==}
    engines: {node: ^18.18.0 || ^20.9.0 || >=21.1.0}

  '@eslint/config-helpers@0.3.1':
    resolution: {integrity: sha512-xR93k9WhrDYpXHORXpxVL5oHj3Era7wo6k/Wd8/IsQNnZUTzkGS29lyn3nAT05v6ltUuTFVCCYDEGfy2Or/sPA==}
    engines: {node: ^18.18.0 || ^20.9.0 || >=21.1.0}

  '@eslint/core@0.15.2':
    resolution: {integrity: sha512-78Md3/Rrxh83gCxoUc0EiciuOHsIITzLy53m3d9UyiW8y9Dj2D29FeETqyKA+BRK76tnTp6RXWb3pCay8Oyomg==}
    engines: {node: ^18.18.0 || ^20.9.0 || >=21.1.0}

  '@eslint/eslintrc@3.3.1':
    resolution: {integrity: sha512-gtF186CXhIl1p4pJNGZw8Yc6RlshoePRvE0X91oPGb3vZ8pM3qOS9W9NGPat9LziaBV7XrJWGylNQXkGcnM3IQ==}
    engines: {node: ^18.18.0 || ^20.9.0 || >=21.1.0}

  '@eslint/js@9.34.0':
    resolution: {integrity: sha512-EoyvqQnBNsV1CWaEJ559rxXL4c8V92gxirbawSmVUOWXlsRxxQXl6LmCpdUblgxgSkDIqKnhzba2SjRTI/A5Rw==}
    engines: {node: ^18.18.0 || ^20.9.0 || >=21.1.0}

  '@eslint/object-schema@2.1.6':
    resolution: {integrity: sha512-RBMg5FRL0I0gs51M/guSAj5/e14VQ4tpZnQNWwuDT66P14I43ItmPfIZRhO9fUVIPOAQXU47atlywZ/czoqFPA==}
    engines: {node: ^18.18.0 || ^20.9.0 || >=21.1.0}

  '@eslint/plugin-kit@0.3.5':
    resolution: {integrity: sha512-Z5kJ+wU3oA7MMIqVR9tyZRtjYPr4OC004Q4Rw7pgOKUOKkJfZ3O24nz3WYfGRpMDNmcOi3TwQOmgm7B7Tpii0w==}
    engines: {node: ^18.18.0 || ^20.9.0 || >=21.1.0}

  '@event-driven-io/emmett@0.38.5':
    resolution: {integrity: sha512-lz/U6/385FPZqF0tWbXdqWUL9W3pWD79k8rK5Fz8AD6Mub8d+nJeYMwGA4RBhve8QzMYBXuKeLxOzaTjA2GBOQ==}
    hasBin: true
    peerDependencies:
      '@types/async-retry': ^1.4.8
      '@types/uuid': ^10.0.0
      async-retry: ^1.3.3
      commander: ^12.1.0
      ts-node: ^10.9.2
      uuid: ^10.0.0
      web-streams-polyfill: ^4.0.0

  '@graphql-tools/merge@8.3.1':
    resolution: {integrity: sha512-BMm99mqdNZbEYeTPK3it9r9S6rsZsQKtlqJsSBknAclXq2pGEfOxjcIZi+kBSkHZKPKCRrYDd5vY0+rUmIHVLg==}
    peerDependencies:
      graphql: ^14.0.0 || ^15.0.0 || ^16.0.0 || ^17.0.0

  '@graphql-tools/merge@8.4.2':
    resolution: {integrity: sha512-XbrHAaj8yDuINph+sAfuq3QCZ/tKblrTLOpirK0+CAgNlZUCHs0Fa+xtMUURgwCVThLle1AF7svJCxFizygLsw==}
    peerDependencies:
      graphql: ^14.0.0 || ^15.0.0 || ^16.0.0 || ^17.0.0

  '@graphql-tools/mock@8.7.20':
    resolution: {integrity: sha512-ljcHSJWjC/ZyzpXd5cfNhPI7YljRVvabKHPzKjEs5ElxWu2cdlLGvyNYepApXDsM/OJG/2xuhGM+9GWu5gEAPQ==}
    peerDependencies:
      graphql: ^14.0.0 || ^15.0.0 || ^16.0.0 || ^17.0.0

  '@graphql-tools/schema@8.5.1':
    resolution: {integrity: sha512-0Esilsh0P/qYcB5DKQpiKeQs/jevzIadNTaT0jeWklPMwNbT7yMX4EqZany7mbeRRlSRwMzNzL5olyFdffHBZg==}
    peerDependencies:
      graphql: ^14.0.0 || ^15.0.0 || ^16.0.0 || ^17.0.0

  '@graphql-tools/schema@9.0.19':
    resolution: {integrity: sha512-oBRPoNBtCkk0zbUsyP4GaIzCt8C0aCI4ycIRUL67KK5pOHljKLBBtGT+Jr6hkzA74C8Gco8bpZPe7aWFjiaK2w==}
    peerDependencies:
      graphql: ^14.0.0 || ^15.0.0 || ^16.0.0 || ^17.0.0

  '@graphql-tools/utils@8.9.0':
    resolution: {integrity: sha512-pjJIWH0XOVnYGXCqej8g/u/tsfV4LvLlj0eATKQu5zwnxd/TiTHq7Cg313qUPTFFHZ3PP5wJ15chYVtLDwaymg==}
    peerDependencies:
      graphql: ^14.0.0 || ^15.0.0 || ^16.0.0 || ^17.0.0

  '@graphql-tools/utils@9.2.1':
    resolution: {integrity: sha512-WUw506Ql6xzmOORlriNrD6Ugx+HjVgYxt9KCXD9mHAak+eaXSwuGGPyE60hy9xaDEoXKBsG7SkG69ybitaVl6A==}
    peerDependencies:
      graphql: ^14.0.0 || ^15.0.0 || ^16.0.0 || ^17.0.0

  '@graphql-typed-document-node/core@3.2.0':
    resolution: {integrity: sha512-mB9oAsNCm9aM3/SOv4YtBMqZbYj10R7dkq8byBqxGY/ncFwhf2oQzMV+LCRlWoDSEBJ3COiR1yeDvMtsoOsuFQ==}
    peerDependencies:
      graphql: ^0.8.0 || ^0.9.0 || ^0.10.0 || ^0.11.0 || ^0.12.0 || ^0.13.0 || ^14.0.0 || ^15.0.0 || ^16.0.0 || ^17.0.0

  '@graphql-yoga/subscription@5.0.5':
    resolution: {integrity: sha512-oCMWOqFs6QV96/NZRt/ZhTQvzjkGB4YohBOpKM4jH/lDT4qb7Lex/aGCxpi/JD9njw3zBBtMqxbaC22+tFHVvw==}
    engines: {node: '>=18.0.0'}

  '@graphql-yoga/typed-event-target@3.0.2':
    resolution: {integrity: sha512-ZpJxMqB+Qfe3rp6uszCQoag4nSw42icURnBRfFYSOmTgEeOe4rD0vYlbA8spvCu2TlCesNTlEN9BLWtQqLxabA==}
    engines: {node: '>=18.0.0'}

  '@humanfs/core@0.19.1':
    resolution: {integrity: sha512-5DyQ4+1JEUzejeK1JGICcideyfUbGixgS9jNgex5nqkW+cY7WZhxBigmieN5Qnw9ZosSNVC9KQKyb+GUaGyKUA==}
    engines: {node: '>=18.18.0'}

  '@humanfs/node@0.16.6':
    resolution: {integrity: sha512-YuI2ZHQL78Q5HbhDiBA1X4LmYdXCKCMQIfw0pw7piHJwyREFebJUvrQN4cMssyES6x+vfUbx1CIpaQUKYdQZOw==}
    engines: {node: '>=18.18.0'}

  '@humanwhocodes/module-importer@1.0.1':
    resolution: {integrity: sha512-bxveV4V8v5Yb4ncFTT3rPSgZBOpCkjfK0y4oVVVJwIuDVBRMDXrPyXRL988i5ap9m9bnyEEjWfm5WkBmtffLfA==}
    engines: {node: '>=12.22'}

  '@humanwhocodes/retry@0.3.1':
    resolution: {integrity: sha512-JBxkERygn7Bv/GbN5Rv8Ul6LVknS+5Bp6RgDC/O8gEBU/yeH5Ui5C/OlWrTb6qct7LjjfT6Re2NxB0ln0yYybA==}
    engines: {node: '>=18.18'}

  '@humanwhocodes/retry@0.4.3':
    resolution: {integrity: sha512-bV0Tgo9K4hfPCek+aMAn81RppFKv2ySDQeMoSZuvTASywNTnVJCArCZE2FWqpvIatKu7VMRLWlR1EazvVhDyhQ==}
    engines: {node: '>=18.18'}

  '@inquirer/external-editor@1.0.1':
    resolution: {integrity: sha512-Oau4yL24d2B5IL4ma4UpbQigkVhzPDXLoqy1ggK4gnHg/stmkffJE4oOXHXF3uz0UEpywG68KcyXsyYpA1Re/Q==}
    engines: {node: '>=18'}
    peerDependencies:
      '@types/node': '>=18'
    peerDependenciesMeta:
      '@types/node':
        optional: true

  '@inquirer/figures@1.0.13':
    resolution: {integrity: sha512-lGPVU3yO9ZNqA7vTYz26jny41lE7yoQansmqdMLBEfqaGsmdg7V3W9mK9Pvb5IL4EVZ9GnSDGMO/cJXud5dMaw==}
    engines: {node: '>=18'}

  '@isaacs/balanced-match@4.0.1':
    resolution: {integrity: sha512-yzMTt9lEb8Gv7zRioUilSglI0c0smZ9k5D65677DLWLtWJaXIS3CqcGyUFByYKlnUj6TkjLVs54fBl6+TiGQDQ==}
    engines: {node: 20 || >=22}

  '@isaacs/brace-expansion@5.0.0':
    resolution: {integrity: sha512-ZT55BDLV0yv0RBm2czMiZ+SqCGO7AvmOM3G/w2xhVPH+te0aKgFjmBvGlL1dH+ql2tgGO3MVrbb3jCKyvpgnxA==}
    engines: {node: 20 || >=22}

  '@isaacs/cliui@8.0.2':
    resolution: {integrity: sha512-O8jcjabXaleOG9DQ0+ARXWZBTfnP4WNAqzuiJK7ll44AmxGKv/J2M4TPjxjY3znBCfvBXFzucm1twdyFybFqEA==}
    engines: {node: '>=12'}

  '@istanbuljs/schema@0.1.3':
    resolution: {integrity: sha512-ZXRY4jNvVgSVQ8DL3LTcakaAtXwTVUxE81hslsyD2AtoXW/wVob10HkOJ1X/pAlcI7D+2YoZKg5do8G/w6RYgA==}
    engines: {node: '>=8'}

  '@jest/schemas@29.6.3':
    resolution: {integrity: sha512-mo5j5X+jIZmJQveBKeS/clAueipV7KgiX1vMgCxam1RNYiqE1w62n0/tJJnHtjW8ZHcQco5gY85jA3mi0L+nSA==}
    engines: {node: ^14.15.0 || ^16.10.0 || >=18.0.0}

  '@josephg/resolvable@1.0.1':
    resolution: {integrity: sha512-CtzORUwWTTOTqfVtHaKRJ0I1kNQd1bpn3sUh8I3nJDVY+5/M/Oe1DnEWzPQvqq/xPIIkzzzIP7mfCoAjFRvDhg==}

  '@jridgewell/gen-mapping@0.3.13':
    resolution: {integrity: sha512-2kkt/7niJ6MgEPxF0bYdQ6etZaA+fQvDcLKckhy1yIQOzaoKjBBjSj63/aLVjYE3qhRt5dvM+uUyfCg6UKCBbA==}

  '@jridgewell/resolve-uri@3.1.2':
    resolution: {integrity: sha512-bRISgCIjP20/tbWSPWMEi54QVPRZExkuD9lJL+UIxUKtwVJA8wW1Trb1jMs1RFXo1CBTNZ/5hpC9QvmKWdopKw==}
    engines: {node: '>=6.0.0'}

  '@jridgewell/sourcemap-codec@1.5.5':
    resolution: {integrity: sha512-cYQ9310grqxueWbl+WuIUIaiUaDcj7WOq5fVhEljNVgRfOUhY9fy2zTvfoqWsnebh8Sl70VScFbICvJnLKB0Og==}

  '@jridgewell/trace-mapping@0.3.30':
    resolution: {integrity: sha512-GQ7Nw5G2lTu/BtHTKfXhKHok2WGetd4XYcVKGx00SjAk8GMwgJM3zr6zORiPGuOE+/vkc90KtTosSSvaCjKb2Q==}

  '@jridgewell/trace-mapping@0.3.9':
    resolution: {integrity: sha512-3Belt6tdc8bPgAtbcmdtNJlirVoTmEb5e2gC94PnkwEW9jI6CAHUeoG85tjWP5WquqfavoMtMwiG4P926ZKKuQ==}

  '@manypkg/find-root@1.1.0':
    resolution: {integrity: sha512-mki5uBvhHzO8kYYix/WRy2WX8S3B5wdVSc9D6KcU5lQNglP2yt58/VfLuAK49glRXChosY8ap2oJ1qgma3GUVA==}

  '@manypkg/get-packages@1.1.3':
    resolution: {integrity: sha512-fo+QhuU3qE/2TQMQmbVMqaQ6EWbMhi4ABWP+O4AM1NqPBuy0OrApV5LO6BrrgnhtAHS2NH6RrVk9OL181tTi8A==}

  '@modelcontextprotocol/sdk@1.17.4':
    resolution: {integrity: sha512-zq24hfuAmmlNZvik0FLI58uE5sriN0WWsQzIlYnzSuKDAHFqJtBFrl/LfB1NLgJT5Y7dEBzaX4yAKqOPrcetaw==}
    engines: {node: '>=18'}

  '@nodelib/fs.scandir@2.1.5':
    resolution: {integrity: sha512-vq24Bq3ym5HEQm2NKCr3yXDwjc7vTsEThRDnkp2DK9p1uqLR+DHurm/NOTo0KG7HYHU7eppKZj3MyqYuMBf62g==}
    engines: {node: '>= 8'}

  '@nodelib/fs.stat@2.0.5':
    resolution: {integrity: sha512-RkhPPp2zrqDAQA/2jNhnztcPAlv64XdhIp7a7454A5ovI7Bukxgt7MX7udwAu3zg1DcpPU0rz3VV1SeaqvY4+A==}
    engines: {node: '>= 8'}

  '@nodelib/fs.walk@1.2.8':
    resolution: {integrity: sha512-oGB+UxlgWcgQkgwo8GcEGwemoTFt3FIO9ababBmaGwXIoBKZ+GTy0pP185beGg7Llih/NSHSV2XAs1lnznocSg==}
    engines: {node: '>= 8'}

  '@opentelemetry/api@1.9.0':
    resolution: {integrity: sha512-3giAOQvZiH5F9bMlMiv8+GSPMeqg0dbaeo58/0SlA9sxSqZhnUtxzX9/2FzyhS9sWQf5S0GJE0AKBrFqjpeYcg==}
    engines: {node: '>=8.0.0'}

  '@pkgjs/parseargs@0.11.0':
    resolution: {integrity: sha512-+1VkjdD0QBLPodGrJUeqarH8VAIvQODIbwh9XpP5Syisf7YoQgsJKPNFoqqLQlu+VQ/tVSshMR6loPMn8U+dPg==}
    engines: {node: '>=14'}

  '@protobufjs/aspromise@1.1.2':
    resolution: {integrity: sha512-j+gKExEuLmKwvz3OgROXtrJ2UG2x8Ch2YZUxahh+s1F2HZ+wAceUNLkvy6zKCPVRkU++ZWQrdxsUeQXmcg4uoQ==}

  '@protobufjs/base64@1.1.2':
    resolution: {integrity: sha512-AZkcAA5vnN/v4PDqKyMR5lx7hZttPDgClv83E//FMNhR2TMcLUhfRUBHCmSl0oi9zMgDDqRUJkSxO3wm85+XLg==}

  '@protobufjs/codegen@2.0.4':
    resolution: {integrity: sha512-YyFaikqM5sH0ziFZCN3xDC7zeGaB/d0IUb9CATugHWbd1FRFwWwt4ld4OYMPWu5a3Xe01mGAULCdqhMlPl29Jg==}

  '@protobufjs/eventemitter@1.1.0':
    resolution: {integrity: sha512-j9ednRT81vYJ9OfVuXG6ERSTdEL1xVsNgqpkxMsbIabzSo3goCjDIveeGv5d03om39ML71RdmrGNjG5SReBP/Q==}

  '@protobufjs/fetch@1.1.0':
    resolution: {integrity: sha512-lljVXpqXebpsijW71PZaCYeIcE5on1w5DlQy5WH6GLbFryLUrBD4932W/E2BSpfRJWseIL4v/KPgBFxDOIdKpQ==}

  '@protobufjs/float@1.0.2':
    resolution: {integrity: sha512-Ddb+kVXlXst9d+R9PfTIxh1EdNkgoRe5tOX6t01f1lYWOvJnSPDBlG241QLzcyPdoNTsblLUdujGSE4RzrTZGQ==}

  '@protobufjs/inquire@1.1.0':
    resolution: {integrity: sha512-kdSefcPdruJiFMVSbn801t4vFK7KB/5gd2fYvrxhuJYg8ILrmn9SKSX2tZdV6V+ksulWqS7aXjBcRXl3wHoD9Q==}

  '@protobufjs/path@1.1.2':
    resolution: {integrity: sha512-6JOcJ5Tm08dOHAbdR3GrvP+yUUfkjG5ePsHYczMFLq3ZmMkAD98cDgcT2iA1lJ9NVwFd4tH/iSSoe44YWkltEA==}

  '@protobufjs/pool@1.1.0':
    resolution: {integrity: sha512-0kELaGSIDBKvcgS4zkjz1PeddatrjYcmMWOlAuAPwAeccUrPHdUqo/J6LiymHHEiJT5NrF1UVwxY14f+fy4WQw==}

  '@protobufjs/utf8@1.1.0':
    resolution: {integrity: sha512-Vvn3zZrhQZkkBE8LSuW3em98c0FwgO4nxzv6OdSxPKJIEKY2bGbHn+mhGIPerzI4twdxaP8/0+06HBpwf345Lw==}

  '@repeaterjs/repeater@3.0.6':
    resolution: {integrity: sha512-Javneu5lsuhwNCryN+pXH93VPQ8g0dBX7wItHFgYiwQmzE1sVdg5tWHiOgHywzL2W21XQopa7IwIEnNbmeUJYA==}

  '@rollup/rollup-android-arm-eabi@4.49.0':
    resolution: {integrity: sha512-rlKIeL854Ed0e09QGYFlmDNbka6I3EQFw7iZuugQjMb11KMpJCLPFL4ZPbMfaEhLADEL1yx0oujGkBQ7+qW3eA==}
    cpu: [arm]
    os: [android]

  '@rollup/rollup-android-arm64@4.49.0':
    resolution: {integrity: sha512-cqPpZdKUSQYRtLLr6R4X3sD4jCBO1zUmeo3qrWBCqYIeH8Q3KRL4F3V7XJ2Rm8/RJOQBZuqzQGWPjjvFUcYa/w==}
    cpu: [arm64]
    os: [android]

  '@rollup/rollup-darwin-arm64@4.49.0':
    resolution: {integrity: sha512-99kMMSMQT7got6iYX3yyIiJfFndpojBmkHfTc1rIje8VbjhmqBXE+nb7ZZP3A5skLyujvT0eIUCUsxAe6NjWbw==}
    cpu: [arm64]
    os: [darwin]

  '@rollup/rollup-darwin-x64@4.49.0':
    resolution: {integrity: sha512-y8cXoD3wdWUDpjOLMKLx6l+NFz3NlkWKcBCBfttUn+VGSfgsQ5o/yDUGtzE9HvsodkP0+16N0P4Ty1VuhtRUGg==}
    cpu: [x64]
    os: [darwin]

  '@rollup/rollup-freebsd-arm64@4.49.0':
    resolution: {integrity: sha512-3mY5Pr7qv4GS4ZvWoSP8zha8YoiqrU+e0ViPvB549jvliBbdNLrg2ywPGkgLC3cmvN8ya3za+Q2xVyT6z+vZqA==}
    cpu: [arm64]
    os: [freebsd]

  '@rollup/rollup-freebsd-x64@4.49.0':
    resolution: {integrity: sha512-C9KzzOAQU5gU4kG8DTk+tjdKjpWhVWd5uVkinCwwFub2m7cDYLOdtXoMrExfeBmeRy9kBQMkiyJ+HULyF1yj9w==}
    cpu: [x64]
    os: [freebsd]

  '@rollup/rollup-linux-arm-gnueabihf@4.49.0':
    resolution: {integrity: sha512-OVSQgEZDVLnTbMq5NBs6xkmz3AADByCWI4RdKSFNlDsYXdFtlxS59J+w+LippJe8KcmeSSM3ba+GlsM9+WwC1w==}
    cpu: [arm]
    os: [linux]

  '@rollup/rollup-linux-arm-musleabihf@4.49.0':
    resolution: {integrity: sha512-ZnfSFA7fDUHNa4P3VwAcfaBLakCbYaxCk0jUnS3dTou9P95kwoOLAMlT3WmEJDBCSrOEFFV0Y1HXiwfLYJuLlA==}
    cpu: [arm]
    os: [linux]

  '@rollup/rollup-linux-arm64-gnu@4.49.0':
    resolution: {integrity: sha512-Z81u+gfrobVK2iV7GqZCBfEB1y6+I61AH466lNK+xy1jfqFLiQ9Qv716WUM5fxFrYxwC7ziVdZRU9qvGHkYIJg==}
    cpu: [arm64]
    os: [linux]

  '@rollup/rollup-linux-arm64-musl@4.49.0':
    resolution: {integrity: sha512-zoAwS0KCXSnTp9NH/h9aamBAIve0DXeYpll85shf9NJ0URjSTzzS+Z9evmolN+ICfD3v8skKUPyk2PO0uGdFqg==}
    cpu: [arm64]
    os: [linux]

  '@rollup/rollup-linux-loongarch64-gnu@4.49.0':
    resolution: {integrity: sha512-2QyUyQQ1ZtwZGiq0nvODL+vLJBtciItC3/5cYN8ncDQcv5avrt2MbKt1XU/vFAJlLta5KujqyHdYtdag4YEjYQ==}
    cpu: [loong64]
    os: [linux]

  '@rollup/rollup-linux-ppc64-gnu@4.49.0':
    resolution: {integrity: sha512-k9aEmOWt+mrMuD3skjVJSSxHckJp+SiFzFG+v8JLXbc/xi9hv2icSkR3U7uQzqy+/QbbYY7iNB9eDTwrELo14g==}
    cpu: [ppc64]
    os: [linux]

  '@rollup/rollup-linux-riscv64-gnu@4.49.0':
    resolution: {integrity: sha512-rDKRFFIWJ/zJn6uk2IdYLc09Z7zkE5IFIOWqpuU0o6ZpHcdniAyWkwSUWE/Z25N/wNDmFHHMzin84qW7Wzkjsw==}
    cpu: [riscv64]
    os: [linux]

  '@rollup/rollup-linux-riscv64-musl@4.49.0':
    resolution: {integrity: sha512-FkkhIY/hYFVnOzz1WeV3S9Bd1h0hda/gRqvZCMpHWDHdiIHn6pqsY3b5eSbvGccWHMQ1uUzgZTKS4oGpykf8Tw==}
    cpu: [riscv64]
    os: [linux]

  '@rollup/rollup-linux-s390x-gnu@4.49.0':
    resolution: {integrity: sha512-gRf5c+A7QiOG3UwLyOOtyJMD31JJhMjBvpfhAitPAoqZFcOeK3Kc1Veg1z/trmt+2P6F/biT02fU19GGTS529A==}
    cpu: [s390x]
    os: [linux]

  '@rollup/rollup-linux-x64-gnu@4.49.0':
    resolution: {integrity: sha512-BR7+blScdLW1h/2hB/2oXM+dhTmpW3rQt1DeSiCP9mc2NMMkqVgjIN3DDsNpKmezffGC9R8XKVOLmBkRUcK/sA==}
    cpu: [x64]
    os: [linux]

  '@rollup/rollup-linux-x64-musl@4.49.0':
    resolution: {integrity: sha512-hDMOAe+6nX3V5ei1I7Au3wcr9h3ktKzDvF2ne5ovX8RZiAHEtX1A5SNNk4zt1Qt77CmnbqT+upb/umzoPMWiPg==}
    cpu: [x64]
    os: [linux]

  '@rollup/rollup-win32-arm64-msvc@4.49.0':
    resolution: {integrity: sha512-wkNRzfiIGaElC9kXUT+HLx17z7D0jl+9tGYRKwd8r7cUqTL7GYAvgUY++U2hK6Ar7z5Z6IRRoWC8kQxpmM7TDA==}
    cpu: [arm64]
    os: [win32]

  '@rollup/rollup-win32-ia32-msvc@4.49.0':
    resolution: {integrity: sha512-gq5aW/SyNpjp71AAzroH37DtINDcX1Qw2iv9Chyz49ZgdOP3NV8QCyKZUrGsYX9Yyggj5soFiRCgsL3HwD8TdA==}
    cpu: [ia32]
    os: [win32]

  '@rollup/rollup-win32-x64-msvc@4.49.0':
    resolution: {integrity: sha512-gEtqFbzmZLFk2xKh7g0Rlo8xzho8KrEFEkzvHbfUGkrgXOpZ4XagQ6n+wIZFNh1nTb8UD16J4nFSFKXYgnbdBg==}
    cpu: [x64]
    os: [win32]

  '@sec-ant/readable-stream@0.4.1':
    resolution: {integrity: sha512-831qok9r2t8AlxLko40y2ebgSDhenenCatLVeW/uBtnHPyhHOvG0C7TvfgecV+wHzIm5KUICgzmVpWS+IMEAeg==}

  '@sinclair/typebox@0.27.8':
    resolution: {integrity: sha512-+Fj43pSMwJs4KRrH/938Uf+uAELIgVBmQzg/q1YG10djyfA3TnrU8N8XzqCh/okZdszqBQTZf96idMfE5lnwTA==}

  '@sindresorhus/is@4.6.0':
    resolution: {integrity: sha512-t09vSN3MdfsyCHoFcTRCH/iUtG7OJ0CsjzB8cjAmKc/va/kIgeDI/TxsigdncE/4be734m0cvIYwNaV4i2XqAw==}
    engines: {node: '>=10'}

  '@sindresorhus/merge-streams@4.0.0':
    resolution: {integrity: sha512-tlqY9xq5ukxTUZBmoOp+m61cqwQD5pHJtFY3Mn8CA8ps6yghLH/Hw8UPdqg4OLmFW3IFlcXnQNmo/dh8HzXYIQ==}
    engines: {node: '>=18'}

  '@socket.io/component-emitter@3.1.2':
    resolution: {integrity: sha512-9BCxFwvbGg/RsZK9tjXd8s4UcwR0MWeFQ1XEKIQVVvAGJyINdrqKMcTRyLoK8Rse1GjzLV9cwjWV1olXRWEXVA==}

  '@tsconfig/node10@1.0.11':
    resolution: {integrity: sha512-DcRjDCujK/kCk/cUe8Xz8ZSpm8mS3mNNpta+jGCA6USEDfktlNvm1+IuZ9eTcDbNk41BHwpHHeW+N1lKCz4zOw==}

  '@tsconfig/node12@1.0.11':
    resolution: {integrity: sha512-cqefuRsh12pWyGsIoBKJA9luFu3mRxCA+ORZvA4ktLSzIuCUtWVxGIuXigEwO5/ywWFMZ2QEGKWvkZG1zDMTag==}

  '@tsconfig/node14@1.0.3':
    resolution: {integrity: sha512-ysT8mhdixWK6Hw3i1V2AeRqZ5WfXg1G43mqoYlM2nc6388Fq5jcXyr5mRsqViLx/GJYdoL0bfXD8nmF+Zn/Iow==}

  '@tsconfig/node16@1.0.4':
    resolution: {integrity: sha512-vxhUy4J8lyeyinH7Azl1pdd43GJhZH/tP2weN8TntQblOY+A0XbT8DJk1/oCPuOOyg/Ja757rG0CgHcWC8OfMA==}

  '@types/accepts@1.3.7':
    resolution: {integrity: sha512-Pay9fq2lM2wXPWbteBsRAGiWH2hig4ZE2asK+mm7kUzlxRTfL961rj89I6zV/E3PcIkDqyuBEcMxFT7rccugeQ==}

  '@types/async-retry@1.4.9':
    resolution: {integrity: sha512-s1ciZQJzRh3708X/m3vPExr5KJlzlZJvXsKpbtE2luqNcbROr64qU+3KpJsYHqWMeaxI839OvXf9PrUSw1Xtyg==}

  '@types/body-parser@1.19.2':
    resolution: {integrity: sha512-ALYone6pm6QmwZoAgeyNksccT9Q4AWZQ6PvfwR37GT6r6FWUPguq6sUmNGSMV2Wr761oQoBxwGGa6DR5o1DC9g==}

  '@types/body-parser@1.19.6':
    resolution: {integrity: sha512-HLFeCYgz89uk22N5Qg3dvGvsv46B8GLvKKo1zKG4NybA8U2DiEO3w9lqGg29t/tfLRJpJ6iQxnVw4OnB7MoM9g==}

  '@types/cardinal@2.1.1':
    resolution: {integrity: sha512-/xCVwg8lWvahHsV2wXZt4i64H1sdL+sN1Uoq7fAc8/FA6uYHjuIveDwPwvGUYp4VZiv85dVl6J/Bum3NDAOm8g==}

  '@types/chai@5.2.2':
    resolution: {integrity: sha512-8kB30R7Hwqf40JPiKhVzodJs2Qc1ZJ5zuT3uzw5Hq/dhNCl3G3l83jfpdI1e20BP348+fV7VIL/+FxaXkqBmWg==}

  '@types/chokidar@2.1.7':
    resolution: {integrity: sha512-A7/MFHf6KF7peCzjEC1BBTF8jpmZTokb3vr/A0NxRGfwRLK3Ws+Hq6ugVn6cJIMfM6wkCak/aplWrxbTcu8oig==}
    deprecated: This is a stub types definition. chokidar provides its own type definitions, so you do not need this installed.

  '@types/connect@3.4.38':
    resolution: {integrity: sha512-K6uROf1LD88uDQqJCktA4yzL1YYAK6NgfsI0v/mTgyPKWsX1CnJ0XPSDhViejru1GcRkLWb8RlzFYJRqGUbaug==}

  '@types/conventional-commits-parser@5.0.1':
    resolution: {integrity: sha512-7uz5EHdzz2TqoMfV7ee61Egf5y6NkcO4FB/1iCCQnbeiI1F3xzv3vK5dBCXUCLQgGYS+mUeigK1iKQzvED+QnQ==}

  '@types/cors@2.8.12':
    resolution: {integrity: sha512-vt+kDhq/M2ayberEtJcIN/hxXy1Pk+59g2FV/ZQceeaTyCtCucjL2Q7FXlFjtWn4n15KCr1NE2lNNFhp0lEThw==}

  '@types/cors@2.8.19':
    resolution: {integrity: sha512-mFNylyeyqN93lfe/9CSxOGREz8cpzAhH+E93xJ4xWQf62V8sQ/24reV2nyzUWM6H6Xji+GGHpkbLe7pVoUEskg==}

  '@types/debug@4.1.12':
    resolution: {integrity: sha512-vIChWdVG3LG1SMxEvI/AK+FWJthlrqlTu7fbrlywTkkaONwk/UAGaULXRlf8vkzFBLVm0zkMdCquhL5aOjhXPQ==}

  '@types/deep-eql@4.0.2':
    resolution: {integrity: sha512-c9h9dVVMigMPc4bwTvC5dxqtqJZwQPePsWjPlpSOnojbor6pGqdk541lfA7AqFQr5pB1BRdq0juY9db81BwyFw==}

  '@types/diff-match-patch@1.0.36':
    resolution: {integrity: sha512-xFdR6tkm0MWvBfO8xXCSsinYxHcqkQUlcHeSpMC2ukzOb6lwQAfDmW+Qt0AvlGd8HpsS28qKsB+oPeJn9I39jg==}

  '@types/ejs@3.1.5':
    resolution: {integrity: sha512-nv+GSx77ZtXiJzwKdsASqi+YQ5Z7vwHsTP0JY2SiQgjGckkBRKZnk8nIM+7oUZ1VCtuTz0+By4qVR7fqzp/Dfg==}

  '@types/estree@1.0.8':
    resolution: {integrity: sha512-dWHzHa2WqEXI/O1E9OjrocMTKJl2mSrEolh1Iomrv6U+JuNwaHXsXx9bLu5gG7BUWFIN0skIQJQ/L1rIex4X6w==}

  '@types/express-serve-static-core@4.17.31':
    resolution: {integrity: sha512-DxMhY+NAsTwMMFHBTtJFNp5qiHKJ7TeqOo23zVEM9alT1Ml27Q3xcTH0xwxn7Q0BbMcVEJOs/7aQtUWupUQN3Q==}

  '@types/express-serve-static-core@4.19.6':
    resolution: {integrity: sha512-N4LZ2xG7DatVqhCZzOGb1Yi5lMbXSZcmdLDe9EzSndPV2HpWYWzRbaerl2n27irrm94EPpprqa8KpskPT085+A==}

  '@types/express@4.17.14':
    resolution: {integrity: sha512-TEbt+vaPFQ+xpxFLFssxUDXj5cWCxZJjIcB7Yg0k0GMHGtgtQgpvx/MUQUeAkNbA9AAGrwkAsoeItdTgS7FMyg==}

  '@types/figlet@1.7.0':
    resolution: {integrity: sha512-KwrT7p/8Eo3Op/HBSIwGXOsTZKYiM9NpWRBJ5sVjWP/SmlS+oxxRvJht/FNAtliJvja44N3ul1yATgohnVBV0Q==}

  '@types/fs-extra@11.0.4':
    resolution: {integrity: sha512-yTbItCNreRooED33qjunPthRcSjERP1r4MqCZc7wv0u2sUkzTFp45tgUfS5+r7FrZPdmCCNflLhVSP/o+SemsQ==}

  '@types/http-errors@2.0.5':
    resolution: {integrity: sha512-r8Tayk8HJnX0FztbZN7oVqGccWgw98T/0neJphO91KkmOzug1KkofZURD4UaD5uH8AqcFLfdPErnBod0u71/qg==}

  '@types/inquirer@9.0.9':
    resolution: {integrity: sha512-/mWx5136gts2Z2e5izdoRCo46lPp5TMs9R15GTSsgg/XnZyxDWVqoVU3R9lWnccKpqwsJLvRoxbCjoJtZB7DSw==}

  '@types/js-yaml@4.0.9':
    resolution: {integrity: sha512-k4MGaQl5TGo/iipqb2UDG2UwjXziSWkh0uysQelTlJpX1qGlpUZYm8PnO4DxG1qBomtJUdYJ6qR6xdIah10JLg==}

  '@types/json-schema@7.0.15':
    resolution: {integrity: sha512-5+fP8P8MFNC+AyZCDxrB2pkZFPGzqQWUzpSeuuVLvm8VMcorNYavBqoFcxK8bQz4Qsbn4oUEEem4wDLfcysGHA==}

  '@types/jsonfile@6.1.4':
    resolution: {integrity: sha512-D5qGUYwjvnNNextdU59/+fI+spnwtTFmyQP0h+PfIOSkNfpU6AOICUOkm4i0OnSk+NyjdPJrxCDro0sJsWlRpQ==}

  '@types/long@4.0.2':
    resolution: {integrity: sha512-MqTGEo5bj5t157U6fA/BiDynNkn0YknVdh48CMPkTSpFTVmvao5UQmm7uEF6xBEo7qIMAlY/JSleYaE6VOdpaA==}

  '@types/marked-terminal@6.1.1':
    resolution: {integrity: sha512-DfoUqkmFDCED7eBY9vFUhJ9fW8oZcMAK5EwRDQ9drjTbpQa+DnBTQQCwWhTFVf4WsZ6yYcJTI8D91wxTWXRZZQ==}

  '@types/marked@6.0.0':
    resolution: {integrity: sha512-jmjpa4BwUsmhxcfsgUit/7A9KbrC48Q0q8KvnY107ogcjGgTFDlIL3RpihNpx2Mu1hM4mdFQjoVc4O6JoGKHsA==}
    deprecated: This is a stub types definition. marked provides its own type definitions, so you do not need this installed.

  '@types/mime@1.3.5':
    resolution: {integrity: sha512-/pyBZWSLD2n0dcHE3hq8s8ZvcETHtEuF+3E7XVt0Ig2nvsVQXdghHVcEkIWjy9A0wKfTn97a/PSDYohKIlnP/w==}

  '@types/ms@2.1.0':
    resolution: {integrity: sha512-GsCCIZDE/p3i96vtEqx+7dBUGXrc7zeSK3wwPHIaRThS+9OhWIXRqzs4d6k1SVU8g91DrNRWxWUGhp5KXQb2VA==}

  '@types/node-fetch@2.6.13':
    resolution: {integrity: sha512-QGpRVpzSaUs30JBSGPjOg4Uveu384erbHBoT1zeONvyCfwQxIkUshLAOqN/k9EjGviPRmWTTe6aH2qySWKTVSw==}

  '@types/node@10.17.60':
    resolution: {integrity: sha512-F0KIgDJfy2nA3zMLmWGKxcH2ZVEtCZXHHdOQs2gSaQ27+lNeEfGxzkIw90aXswATX7AZ33tahPbzy6KAfUreVw==}

  '@types/node@12.20.55':
    resolution: {integrity: sha512-J8xLz7q2OFulZ2cyGTLE1TbbZcjpno7FaN6zdJNrgAdrJ+DZzh/uFR6YrTb4C+nXakvud8Q4+rbhoIWlYQbUFQ==}

  '@types/node@18.19.123':
    resolution: {integrity: sha512-K7DIaHnh0mzVxreCR9qwgNxp3MH9dltPNIEddW9MYUlcKAzm+3grKNSTe2vCJHI1FaLpvpL5JGJrz1UZDKYvDg==}

  '@types/node@20.19.11':
    resolution: {integrity: sha512-uug3FEEGv0r+jrecvUUpbY8lLisvIjg6AAic6a2bSP5OEOLeJsDSnvhCDov7ipFFMXS3orMpzlmi0ZcuGkBbow==}

  '@types/node@22.18.0':
    resolution: {integrity: sha512-m5ObIqwsUp6BZzyiy4RdZpzWGub9bqLJMvZDD0QMXhxjqMHMENlj+SqF5QxoUwaQNFe+8kz8XM8ZQhqkQPTgMQ==}

  '@types/node@24.3.1':
    resolution: {integrity: sha512-3vXmQDXy+woz+gnrTvuvNrPzekOi+Ds0ReMxw0LzBiK3a+1k0kQn9f2NWk+lgD4rJehFUmYy2gMhJ2ZI+7YP9g==}

  '@types/qs@6.14.0':
    resolution: {integrity: sha512-eOunJqu0K1923aExK6y8p6fsihYEn/BYuQ4g0CxAAgFc4b/ZLN4CrsRZ55srTdqoiLzU2B2evC+apEIxprEzkQ==}

  '@types/range-parser@1.2.7':
    resolution: {integrity: sha512-hKormJbkJqzQGhziax5PItDUTMAM9uE2XXQmM37dyd4hVM+5aVl7oVxMVUiVQn2oCQFN/LKCZdvSM0pFRqbSmQ==}

  '@types/retry@0.12.5':
    resolution: {integrity: sha512-3xSjTp3v03X/lSQLkczaN9UIEwJMoMCA1+Nb5HfbJEQWogdeQIyVtTvxPXDQjZ5zws8rFQfVfRdz03ARihPJgw==}

  '@types/semver@7.7.0':
    resolution: {integrity: sha512-k107IF4+Xr7UHjwDc7Cfd6PRQfbdkiRabXGRjo07b4WyPahFBZCZ1sE+BNxYIJPPg73UkfOsVOLwqVc/6ETrIA==}

  '@types/send@0.17.5':
    resolution: {integrity: sha512-z6F2D3cOStZvuk2SaP6YrwkNO65iTZcwA2ZkSABegdkAh/lf+Aa/YQndZVfmEXT5vgAp6zv06VQ3ejSVjAny4w==}

  '@types/serve-static@1.15.8':
    resolution: {integrity: sha512-roei0UY3LhpOJvjbIP6ZZFngyLKl5dskOtDhxY5THRSpO+ZI+nzJ+m5yUMzGrp89YRa7lvknKkMYjqQFGwA7Sg==}

  '@types/through@0.0.33':
    resolution: {integrity: sha512-HsJ+z3QuETzP3cswwtzt2vEIiHBk/dCcHGhbmG5X3ecnwFD/lPrMpliGXxSCg03L9AhrdwA4Oz/qfspkDW+xGQ==}

  '@types/tinycolor2@1.4.6':
    resolution: {integrity: sha512-iEN8J0BoMnsWBqjVbWH/c0G0Hh7O21lpR2/+PrvAVgWdzL7eexIFm4JN/Wn10PTcmNdtS6U67r499mlWMXOxNw==}

  '@types/uuid@10.0.0':
    resolution: {integrity: sha512-7gqG38EyHgyP1S+7+xomFtL+ZNHcKv6DwNaCZmJmo1vgMugyF3TCnXVg4t1uk89mLNwnLtnY3TpOpCOyp1/xHQ==}

  '@typescript-eslint/eslint-plugin@7.18.0':
    resolution: {integrity: sha512-94EQTWZ40mzBc42ATNIBimBEDltSJ9RQHCC8vc/PDbxi4k8dVwUAv4o98dk50M1zB+JGFxp43FP7f8+FP8R6Sw==}
    engines: {node: ^18.18.0 || >=20.0.0}
    peerDependencies:
      '@typescript-eslint/parser': ^7.0.0
      eslint: ^8.56.0
      typescript: '*'
    peerDependenciesMeta:
      typescript:
        optional: true

  '@typescript-eslint/eslint-plugin@8.41.0':
    resolution: {integrity: sha512-8fz6oa6wEKZrhXWro/S3n2eRJqlRcIa6SlDh59FXJ5Wp5XRZ8B9ixpJDcjadHq47hMx0u+HW6SNa6LjJQ6NLtw==}
    engines: {node: ^18.18.0 || ^20.9.0 || >=21.1.0}
    peerDependencies:
      '@typescript-eslint/parser': ^8.41.0
      eslint: ^8.57.0 || ^9.0.0
      typescript: '>=4.8.4 <6.0.0'

  '@typescript-eslint/parser@7.18.0':
    resolution: {integrity: sha512-4Z+L8I2OqhZV8qA132M4wNL30ypZGYOQVBfMgxDH/K5UX0PNqTu1c6za9ST5r9+tavvHiTWmBnKzpCJ/GlVFtg==}
    engines: {node: ^18.18.0 || >=20.0.0}
    peerDependencies:
      eslint: ^8.56.0
      typescript: '*'
    peerDependenciesMeta:
      typescript:
        optional: true

  '@typescript-eslint/parser@8.41.0':
    resolution: {integrity: sha512-gTtSdWX9xiMPA/7MV9STjJOOYtWwIJIYxkQxnSV1U3xcE+mnJSH3f6zI0RYP+ew66WSlZ5ed+h0VCxsvdC1jJg==}
    engines: {node: ^18.18.0 || ^20.9.0 || >=21.1.0}
    peerDependencies:
      eslint: ^8.57.0 || ^9.0.0
      typescript: '>=4.8.4 <6.0.0'

  '@typescript-eslint/project-service@8.41.0':
    resolution: {integrity: sha512-b8V9SdGBQzQdjJ/IO3eDifGpDBJfvrNTp2QD9P2BeqWTGrRibgfgIlBSw6z3b6R7dPzg752tOs4u/7yCLxksSQ==}
    engines: {node: ^18.18.0 || ^20.9.0 || >=21.1.0}
    peerDependencies:
      typescript: '>=4.8.4 <6.0.0'

  '@typescript-eslint/scope-manager@7.18.0':
    resolution: {integrity: sha512-jjhdIE/FPF2B7Z1uzc6i3oWKbGcHb87Qw7AWj6jmEqNOfDFbJWtjt/XfwCpvNkpGWlcJaog5vTR+VV8+w9JflA==}
    engines: {node: ^18.18.0 || >=20.0.0}

  '@typescript-eslint/scope-manager@8.41.0':
    resolution: {integrity: sha512-n6m05bXn/Cd6DZDGyrpXrELCPVaTnLdPToyhBoFkLIMznRUQUEQdSp96s/pcWSQdqOhrgR1mzJ+yItK7T+WPMQ==}
    engines: {node: ^18.18.0 || ^20.9.0 || >=21.1.0}

  '@typescript-eslint/tsconfig-utils@8.41.0':
    resolution: {integrity: sha512-TDhxYFPUYRFxFhuU5hTIJk+auzM/wKvWgoNYOPcOf6i4ReYlOoYN8q1dV5kOTjNQNJgzWN3TUUQMtlLOcUgdUw==}
    engines: {node: ^18.18.0 || ^20.9.0 || >=21.1.0}
    peerDependencies:
      typescript: '>=4.8.4 <6.0.0'

  '@typescript-eslint/type-utils@7.18.0':
    resolution: {integrity: sha512-XL0FJXuCLaDuX2sYqZUUSOJ2sG5/i1AAze+axqmLnSkNEVMVYLF+cbwlB2w8D1tinFuSikHmFta+P+HOofrLeA==}
    engines: {node: ^18.18.0 || >=20.0.0}
    peerDependencies:
      eslint: ^8.56.0
      typescript: '*'
    peerDependenciesMeta:
      typescript:
        optional: true

  '@typescript-eslint/type-utils@8.41.0':
    resolution: {integrity: sha512-63qt1h91vg3KsjVVonFJWjgSK7pZHSQFKH6uwqxAH9bBrsyRhO6ONoKyXxyVBzG1lJnFAJcKAcxLS54N1ee1OQ==}
    engines: {node: ^18.18.0 || ^20.9.0 || >=21.1.0}
    peerDependencies:
      eslint: ^8.57.0 || ^9.0.0
      typescript: '>=4.8.4 <6.0.0'

  '@typescript-eslint/types@7.18.0':
    resolution: {integrity: sha512-iZqi+Ds1y4EDYUtlOOC+aUmxnE9xS/yCigkjA7XpTKV6nCBd3Hp/PRGGmdwnfkV2ThMyYldP1wRpm/id99spTQ==}
    engines: {node: ^18.18.0 || >=20.0.0}

  '@typescript-eslint/types@8.41.0':
    resolution: {integrity: sha512-9EwxsWdVqh42afLbHP90n2VdHaWU/oWgbH2P0CfcNfdKL7CuKpwMQGjwev56vWu9cSKU7FWSu6r9zck6CVfnag==}
    engines: {node: ^18.18.0 || ^20.9.0 || >=21.1.0}

  '@typescript-eslint/typescript-estree@7.18.0':
    resolution: {integrity: sha512-aP1v/BSPnnyhMHts8cf1qQ6Q1IFwwRvAQGRvBFkWlo3/lH29OXA3Pts+c10nxRxIBrDnoMqzhgdwVe5f2D6OzA==}
    engines: {node: ^18.18.0 || >=20.0.0}
    peerDependencies:
      typescript: '*'
    peerDependenciesMeta:
      typescript:
        optional: true

  '@typescript-eslint/typescript-estree@8.41.0':
    resolution: {integrity: sha512-D43UwUYJmGhuwHfY7MtNKRZMmfd8+p/eNSfFe6tH5mbVDto+VQCayeAt35rOx3Cs6wxD16DQtIKw/YXxt5E0UQ==}
    engines: {node: ^18.18.0 || ^20.9.0 || >=21.1.0}
    peerDependencies:
      typescript: '>=4.8.4 <6.0.0'

  '@typescript-eslint/utils@7.18.0':
    resolution: {integrity: sha512-kK0/rNa2j74XuHVcoCZxdFBMF+aq/vH83CXAOHieC+2Gis4mF8jJXT5eAfyD3K0sAxtPuwxaIOIOvhwzVDt/kw==}
    engines: {node: ^18.18.0 || >=20.0.0}
    peerDependencies:
      eslint: ^8.56.0

  '@typescript-eslint/utils@8.41.0':
    resolution: {integrity: sha512-udbCVstxZ5jiPIXrdH+BZWnPatjlYwJuJkDA4Tbo3WyYLh8NvB+h/bKeSZHDOFKfphsZYJQqaFtLeXEqurQn1A==}
    engines: {node: ^18.18.0 || ^20.9.0 || >=21.1.0}
    peerDependencies:
      eslint: ^8.57.0 || ^9.0.0
      typescript: '>=4.8.4 <6.0.0'

  '@typescript-eslint/visitor-keys@7.18.0':
    resolution: {integrity: sha512-cDF0/Gf81QpY3xYyJKDV14Zwdmid5+uuENhjH2EqFaF0ni+yAyq/LzMaIJdhNJXZI7uLzwIlA+V7oWoyn6Curg==}
    engines: {node: ^18.18.0 || >=20.0.0}

  '@typescript-eslint/visitor-keys@8.41.0':
    resolution: {integrity: sha512-+GeGMebMCy0elMNg67LRNoVnUFPIm37iu5CmHESVx56/9Jsfdpsvbv605DQ81Pi/x11IdKUsS5nzgTYbCQU9fg==}
    engines: {node: ^18.18.0 || ^20.9.0 || >=21.1.0}

  '@vitest/coverage-v8@3.2.4':
    resolution: {integrity: sha512-EyF9SXU6kS5Ku/U82E259WSnvg6c8KTjppUncuNdm5QHpe17mwREHnjDzozC8x9MZ0xfBUFSaLkRv4TMA75ALQ==}
    peerDependencies:
      '@vitest/browser': 3.2.4
      vitest: 3.2.4
    peerDependenciesMeta:
      '@vitest/browser':
        optional: true

  '@vitest/expect@1.6.1':
    resolution: {integrity: sha512-jXL+9+ZNIJKruofqXuuTClf44eSpcHlgj3CiuNihUF3Ioujtmc0zIa3UJOW5RjDK1YLBJZnWBlPuqhYycLioog==}

  '@vitest/expect@3.2.4':
    resolution: {integrity: sha512-Io0yyORnB6sikFlt8QW5K7slY4OjqNX9jmJQ02QDda8lyM6B5oNgVWoSoKPac8/kgnCUzuHQKrSLtu/uOqqrig==}

  '@vitest/mocker@3.2.4':
    resolution: {integrity: sha512-46ryTE9RZO/rfDd7pEqFl7etuyzekzEhUbTW3BvmeO/BcCMEgq59BKhek3dXDWgAj4oMK6OZi+vRr1wPW6qjEQ==}
    peerDependencies:
      msw: ^2.4.9
      vite: ^5.0.0 || ^6.0.0 || ^7.0.0-0
    peerDependenciesMeta:
      msw:
        optional: true
      vite:
        optional: true

  '@vitest/pretty-format@3.2.4':
    resolution: {integrity: sha512-IVNZik8IVRJRTr9fxlitMKeJeXFFFN0JaB9PHPGQ8NKQbGpfjlTx9zO4RefN8gp7eqjNy8nyK3NZmBzOPeIxtA==}

  '@vitest/runner@1.6.1':
    resolution: {integrity: sha512-3nSnYXkVkf3mXFfE7vVyPmi3Sazhb/2cfZGGs0JRzFsPFvAMBEcrweV1V1GsrstdXeKCTXlJbvnQwGWgEIHmOA==}

  '@vitest/runner@3.2.4':
    resolution: {integrity: sha512-oukfKT9Mk41LreEW09vt45f8wx7DordoWUZMYdY/cyAk7w5TWkTRCNZYF7sX7n2wB7jyGAl74OxgwhPgKaqDMQ==}

  '@vitest/snapshot@1.6.1':
    resolution: {integrity: sha512-WvidQuWAzU2p95u8GAKlRMqMyN1yOJkGHnx3M1PL9Raf7AQ1kwLKg04ADlCa3+OXUZE7BceOhVZiuWAbzCKcUQ==}

  '@vitest/snapshot@3.2.4':
    resolution: {integrity: sha512-dEYtS7qQP2CjU27QBC5oUOxLE/v5eLkGqPE0ZKEIDGMs4vKWe7IjgLOeauHsR0D5YuuycGRO5oSRXnwnmA78fQ==}

  '@vitest/spy@1.6.1':
    resolution: {integrity: sha512-MGcMmpGkZebsMZhbQKkAf9CX5zGvjkBTqf8Zx3ApYWXr3wG+QvEu2eXWfnIIWYSJExIp4V9FCKDEeygzkYrXMw==}

  '@vitest/spy@3.2.4':
    resolution: {integrity: sha512-vAfasCOe6AIK70iP5UD11Ac4siNUNJ9i/9PZ3NKx07sG6sUxeag1LWdNrMWeKKYBLlzuK+Gn65Yd5nyL6ds+nw==}

  '@vitest/utils@1.6.1':
    resolution: {integrity: sha512-jOrrUvXM4Av9ZWiG1EajNto0u96kWAhJ1LmPmJhXXQx/32MecEKd10pOLYgS2BQx1TgkGhloPU1ArDW2vvaY6g==}

  '@vitest/utils@3.2.4':
    resolution: {integrity: sha512-fB2V0JFrQSMsCo9HiSq3Ezpdv4iYaXRG1Sx8edX3MwxfyNn83mKiGzOcH+Fkxt4MHxr3y42fQi1oeAInqgX2QA==}

  '@whatwg-node/events@0.1.2':
    resolution: {integrity: sha512-ApcWxkrs1WmEMS2CaLLFUEem/49erT3sxIVjpzU5f6zmVcnijtDSrhoK2zVobOIikZJdH63jdAXOrvjf6eOUNQ==}
    engines: {node: '>=18.0.0'}

  '@zeit/schemas@2.36.0':
    resolution: {integrity: sha512-7kjMwcChYEzMKjeex9ZFXkt1AyNov9R5HZtjBKVsmVpw7pa7ZtlCGvCBC2vnnXctaYN+aRI61HjIqeetZW5ROg==}

  JSONStream@1.3.5:
    resolution: {integrity: sha512-E+iruNOY8VV9s4JEbe1aNEm6MiszPRr/UfcHMz0TQh1BXSxHK+ASV1R6W4HpjBhSeS+54PIsAMCBmwD06LLsqQ==}
    hasBin: true

  abort-controller@3.0.0:
    resolution: {integrity: sha512-h8lQ8tacZYnR3vNQTgibj+tODHI5/+l06Au2Pcriv/Gmet0eaj4TwWH41sO9wnHDiQsEj19q0drzdWdeAHtweg==}
    engines: {node: '>=6.5'}

  accepts@1.3.8:
    resolution: {integrity: sha512-PYAthTa2m2VKxuvSD3DPC/Gy+U+sOA1LAuT8mkmRuvw+NACSaeXEQ+NHcVF7rONl6qcaxV3Uuemwawk+7+SJLw==}
    engines: {node: '>= 0.6'}

  accepts@2.0.0:
    resolution: {integrity: sha512-5cvg6CtKwfgdmVqY1WIiXKc3Q1bkRqGLi+2W/6ao+6Y7gu/RCwRuAhGEzh5B4KlszSuTLgZYuqFqo5bImjNKng==}
    engines: {node: '>= 0.6'}

  acorn-jsx@5.3.2:
    resolution: {integrity: sha512-rq9s+JNhf0IChjtDXxllJ7g41oZk5SlXtp0LHwyA5cejwn7vKmKp4pPri6YEePv2PU65sAsegbXtIinmDFDXgQ==}
    peerDependencies:
      acorn: ^6.0.0 || ^7.0.0 || ^8.0.0

  acorn-walk@8.3.4:
    resolution: {integrity: sha512-ueEepnujpqee2o5aIYnvHU6C0A42MNdsIDeqy5BydrkuC5R1ZuUFnm27EeFJGoEHJQgn3uleRvmTXaJgfXbt4g==}
    engines: {node: '>=0.4.0'}

  acorn@8.15.0:
    resolution: {integrity: sha512-NZyJarBfL7nWwIq+FDL6Zp/yHEhePMNnnJ0y3qfieCrmNvYct8uvtiV41UvlSe6apAfk0fY1FbWx+NwfmpvtTg==}
    engines: {node: '>=0.4.0'}
    hasBin: true

  agent-base@7.1.4:
    resolution: {integrity: sha512-MnA+YT8fwfJPgBx3m60MNqakm30XOkyIoH1y6huTQvC0PwZG7ki8NacLBcrPbNoo8vEZy7Jpuk7+jMO+CUovTQ==}
    engines: {node: '>= 14'}

  agentkeepalive@4.6.0:
    resolution: {integrity: sha512-kja8j7PjmncONqaTsB8fQ+wE2mSU2DJ9D4XKoJ5PFWIdRMa6SLSN1ff4mOr4jCbfRSsxR4keIiySJU0N9T5hIQ==}
    engines: {node: '>= 8.0.0'}

  ai@4.3.19:
    resolution: {integrity: sha512-dIE2bfNpqHN3r6IINp9znguYdhIOheKW2LDigAMrgt/upT3B8eBGPSCblENvaZGoq+hxaN9fSMzjWpbqloP+7Q==}
    engines: {node: '>=18'}
    peerDependencies:
      react: ^18 || ^19 || ^19.0.0-rc
      zod: ^3.23.8
    peerDependenciesMeta:
      react:
        optional: true

  ajv@6.12.6:
    resolution: {integrity: sha512-j3fVLgvTo527anyYyJOGTYJbG+vnnQYvE0m5mmkc1TK+nxAppkCLMIL0aZ4dblVCNoGShhm+kzE4ZUykBoMg4g==}

  ajv@8.12.0:
    resolution: {integrity: sha512-sRu1kpcO9yLtYxBKvqfTeh9KzZEwO3STyX1HT+4CaDzC6HpTGYhIhPIzj9XuKU7KYDwnaeh5hcOwjy1QuJzBPA==}

  ajv@8.17.1:
    resolution: {integrity: sha512-B/gBuNg5SiMTrPkC+A2+cW0RszwxYmn6VYxB/inlBStS5nx6xHIt/ehKRhIMhqusl7a8LjQoZnjCs5vhwxOQ1g==}

  ansi-align@3.0.1:
    resolution: {integrity: sha512-IOfwwBF5iczOjp/WeY4YxyjqAFMQoZufdQWDd19SEExbVLNXqvpzSJ/M7Za4/sCPmQ0+GRquoA7bGcINcxew6w==}

  ansi-colors@4.1.3:
    resolution: {integrity: sha512-/6w/C21Pm1A7aZitlI5Ni/2J6FFQN8i1Cvz3kHABAAbw93v/NlvKdVOqz7CCWz/3iv/JplRSEEZ83XION15ovw==}
    engines: {node: '>=6'}

  ansi-escapes@4.3.2:
    resolution: {integrity: sha512-gKXj5ALrKWQLsYG9jlTRmR/xKluxHV+Z9QEwNIgCfM1/uwPMCuzVVnh5mwTd+OuBZcwSIMbqssNWRm1lE51QaQ==}
    engines: {node: '>=8'}

  ansi-escapes@7.0.0:
    resolution: {integrity: sha512-GdYO7a61mR0fOlAsvC9/rIHf7L96sBc6dEWzeOu+KAea5bZyQRPIpojrVoI4AXGJS/ycu/fBTdLrUkA4ODrvjw==}
    engines: {node: '>=18'}

  ansi-regex@5.0.1:
    resolution: {integrity: sha512-quJQXlTSUGL2LH9SUXo8VwsY4soanhgo6LNSm84E1LBcE8s3O0wpdiRzyR9z/ZZJMlMWv37qOOb9pdJlMUEKFQ==}
    engines: {node: '>=8'}

  ansi-regex@6.2.0:
    resolution: {integrity: sha512-TKY5pyBkHyADOPYlRT9Lx6F544mPl0vS5Ew7BJ45hA08Q+t3GjbueLliBWN3sMICk6+y7HdyxSzC4bWS8baBdg==}
    engines: {node: '>=12'}

  ansi-styles@4.3.0:
    resolution: {integrity: sha512-zbB9rCJAT1rbjiVDb2hqKFHNYLxgtk8NURxZ3IZwD3F6NtxbXZQCnnSi1Lkx+IDohdPlFp222wVALIheZJQSEg==}
    engines: {node: '>=8'}

  ansi-styles@5.2.0:
    resolution: {integrity: sha512-Cxwpt2SfTzTtXcfOlzGEee8O+c+MmUgGrNiBcXnuWxuFJHe6a5Hz7qwhwe5OgaSYI0IJvkLqWX1ASG+cJOkEiA==}
    engines: {node: '>=10'}

  ansi-styles@6.2.1:
    resolution: {integrity: sha512-bN798gFfQX+viw3R7yrGWRqnrN2oRkEkUjjl4JNn4E8GxxbjtG3FbrEIIY3l8/hrwUwIeCZvi4QuOTP4MErVug==}
    engines: {node: '>=12'}

  any-promise@1.3.0:
    resolution: {integrity: sha512-7UvmKalWRt1wgjL1RrGxoSJW/0QZFIegpeGvZG9kjp8vrRu55XTHbwnqq2GpXm9uLbcuhxm3IqX9OB4MZR1b2A==}

  anymatch@3.1.3:
    resolution: {integrity: sha512-KMReFUr0B4t+D+OBkjR3KYqvocp2XaSzO55UcB6mgQMd3KbcE+mWTyvVV7D/zsdEbNnV6acZUutkiHQXvTr1Rw==}
    engines: {node: '>= 8'}

  apollo-datasource@3.3.2:
    resolution: {integrity: sha512-L5TiS8E2Hn/Yz7SSnWIVbZw0ZfEIXZCa5VUiVxD9P53JvSrf4aStvsFDlGWPvpIdCR+aly2CfoB79B9/JjKFqg==}
    engines: {node: '>=12.0'}
    deprecated: The `apollo-datasource` package is part of Apollo Server v2 and v3, which are now end-of-life (as of October 22nd 2023 and October 22nd 2024, respectively). See https://www.apollographql.com/docs/apollo-server/previous-versions/ for more details.

  apollo-reporting-protobuf@3.4.0:
    resolution: {integrity: sha512-h0u3EbC/9RpihWOmcSsvTW2O6RXVaD/mPEjfrPkxRPTEPWqncsgOoRJw+wih4OqfH3PvTJvoEIf4LwKrUaqWog==}
    deprecated: The `apollo-reporting-protobuf` package is part of Apollo Server v2 and v3, which are now end-of-life (as of October 22nd 2023 and October 22nd 2024, respectively). This package's functionality is now found in the `@apollo/usage-reporting-protobuf` package. See https://www.apollographql.com/docs/apollo-server/previous-versions/ for more details.

  apollo-server-core@3.13.0:
    resolution: {integrity: sha512-v/g6DR6KuHn9DYSdtQijz8dLOkP78I5JSVJzPkARhDbhpH74QNwrQ2PP2URAPPEDJ2EeZNQDX8PvbYkAKqg+kg==}
    engines: {node: '>=12.0'}
    deprecated: The `apollo-server-core` package is part of Apollo Server v2 and v3, which are now end-of-life (as of October 22nd 2023 and October 22nd 2024, respectively). This package's functionality is now found in the `@apollo/server` package. See https://www.apollographql.com/docs/apollo-server/previous-versions/ for more details.
    peerDependencies:
      graphql: ^15.3.0 || ^16.0.0

  apollo-server-env@4.2.1:
    resolution: {integrity: sha512-vm/7c7ld+zFMxibzqZ7SSa5tBENc4B0uye9LTfjJwGoQFY5xsUPH5FpO5j0bMUDZ8YYNbrF9SNtzc5Cngcr90g==}
    engines: {node: '>=12.0'}
    deprecated: The `apollo-server-env` package is part of Apollo Server v2 and v3, which are now end-of-life (as of October 22nd 2023 and October 22nd 2024, respectively). This package's functionality is now found in the `@apollo/utils.fetcher` package. See https://www.apollographql.com/docs/apollo-server/previous-versions/ for more details.

  apollo-server-errors@3.3.1:
    resolution: {integrity: sha512-xnZJ5QWs6FixHICXHxUfm+ZWqqxrNuPlQ+kj5m6RtEgIpekOPssH/SD9gf2B4HuWV0QozorrygwZnux8POvyPA==}
    engines: {node: '>=12.0'}
    deprecated: The `apollo-server-errors` package is part of Apollo Server v2 and v3, which are now end-of-life (as of October 22nd 2023 and October 22nd 2024, respectively). This package's functionality is now found in the `@apollo/server` package. See https://www.apollographql.com/docs/apollo-server/previous-versions/ for more details.
    peerDependencies:
      graphql: ^15.3.0 || ^16.0.0

  apollo-server-express@3.13.0:
    resolution: {integrity: sha512-iSxICNbDUyebOuM8EKb3xOrpIwOQgKxGbR2diSr4HP3IW8T3njKFOoMce50vr+moOCe1ev8BnLcw9SNbuUtf7g==}
    engines: {node: '>=12.0'}
    deprecated: The `apollo-server-express` package is part of Apollo Server v2 and v3, which are now end-of-life (as of October 22nd 2023 and October 22nd 2024, respectively). This package's functionality is now found in the `@apollo/server` package. See https://www.apollographql.com/docs/apollo-server/previous-versions/ for more details.
    peerDependencies:
      express: ^4.17.1
      graphql: ^15.3.0 || ^16.0.0

  apollo-server-plugin-base@3.7.2:
    resolution: {integrity: sha512-wE8dwGDvBOGehSsPTRZ8P/33Jan6/PmL0y0aN/1Z5a5GcbFhDaaJCjK5cav6npbbGL2DPKK0r6MPXi3k3N45aw==}
    engines: {node: '>=12.0'}
    deprecated: The `apollo-server-plugin-base` package is part of Apollo Server v2 and v3, which are now end-of-life (as of October 22nd 2023 and October 22nd 2024, respectively). This package's functionality is now found in the `@apollo/server` package. See https://www.apollographql.com/docs/apollo-server/previous-versions/ for more details.
    peerDependencies:
      graphql: ^15.3.0 || ^16.0.0

  apollo-server-types@3.8.0:
    resolution: {integrity: sha512-ZI/8rTE4ww8BHktsVpb91Sdq7Cb71rdSkXELSwdSR0eXu600/sY+1UXhTWdiJvk+Eq5ljqoHLwLbY2+Clq2b9A==}
    engines: {node: '>=12.0'}
    deprecated: The `apollo-server-types` package is part of Apollo Server v2 and v3, which are now end-of-life (as of October 22nd 2023 and October 22nd 2024, respectively). This package's functionality is now found in the `@apollo/server` package. See https://www.apollographql.com/docs/apollo-server/previous-versions/ for more details.
    peerDependencies:
      graphql: ^15.3.0 || ^16.0.0

  apollo-server@3.13.0:
    resolution: {integrity: sha512-hgT/MswNB5G1r+oBhggVX4Fjw53CFLqG15yB5sN+OrYkCVWF5YwPbJWHfSWa7699JMEXJGaoVfFzcvLZK0UlDg==}
    deprecated: The `apollo-server` package is part of Apollo Server v2 and v3, which are now end-of-life (as of October 22nd 2023 and October 22nd 2024, respectively). This package's functionality is now found in the `@apollo/server` package. See https://www.apollographql.com/docs/apollo-server/previous-versions/ for more details.
    peerDependencies:
      graphql: ^15.3.0 || ^16.0.0

  arch@2.2.0:
    resolution: {integrity: sha512-Of/R0wqp83cgHozfIYLbBMnej79U/SVGOOyuB3VVFv1NRM/PSFMK12x9KVtiYzJqmnU5WR2qp0Z5rHb7sWGnFQ==}

  arg@4.1.3:
    resolution: {integrity: sha512-58S9QDqG0Xx27YwPSt9fJxivjYl432YCwfDMfZ+71RAqUrZef7LrKQZ3LHLOwCS4FLNBplP533Zx895SeOCHvA==}

  arg@5.0.2:
    resolution: {integrity: sha512-PYjyFOLKQ9y57JvQ6QLo8dAgNqswh8M1RMJYdQduT6xbWSgK36P/Z/v+p888pM69jMMfS8Xd8F6I1kQ/I9HUGg==}

  argparse@1.0.10:
    resolution: {integrity: sha512-o5Roy6tNG4SL/FOkCAN6RzjiakZS25RLYFrcMttJqbdd8BWrnA+fGz57iN5Pb06pvBGvl5gQ0B48dJlslXvoTg==}

  argparse@2.0.1:
    resolution: {integrity: sha512-8+9WqebbFzpX9OR+Wa6O29asIogeRMzcGtAINdpMHHyAg10f05aSFVBbcEqGf/PXw1EjAZ+q2/bEBg3DvurK3Q==}

  array-buffer-byte-length@1.0.2:
    resolution: {integrity: sha512-LHE+8BuR7RYGDKvnrmcuSq3tDcKv9OFEXQt/HpbZhY7V6h0zlUXutnAD82GiFx9rdieCMjkvtcsPqBwgUl1Iiw==}
    engines: {node: '>= 0.4'}

  array-flatten@1.1.1:
    resolution: {integrity: sha512-PCVAQswWemu6UdxsDFFX/+gVeYqKAod3D3UVm91jHwynguOwAvYPhx8nNlM++NqRcK6CxxpUafjmhIdKiHibqg==}

  array-ify@1.0.0:
    resolution: {integrity: sha512-c5AMf34bKdvPhQ7tBGhqkgKNUzMr4WUs+WDtC2ZUGOUncbxKMTvqxYctiseW3+L4bA8ec+GcZ6/A/FW4m8ukng==}

  array-union@2.1.0:
    resolution: {integrity: sha512-HGyxoOTYUyCM6stUe6EJgnd4EoewAI7zMdfqO+kGjnlZmBDz/cR5pf8r/cR4Wq60sL/p0IkcjUEEPwS3GFrIyw==}
    engines: {node: '>=8'}

  arraybuffer.prototype.slice@1.0.4:
    resolution: {integrity: sha512-BNoCY6SXXPQ7gF2opIP4GBE+Xw7U+pHMYKuzjgCN3GwiaIR09UUeKfheyIry77QtrCBlC0KK0q5/TER/tYh3PQ==}
    engines: {node: '>= 0.4'}

  assertion-error@1.1.0:
    resolution: {integrity: sha512-jgsaNduz+ndvGyFt3uSuWqvy4lCnIJiovtouQN5JZHOKCS2QuhEdbcQHFhVksz2N2U9hXJo8odG7ETyWlEeuDw==}

  assertion-error@2.0.1:
    resolution: {integrity: sha512-Izi8RQcffqCeNVgFigKli1ssklIbpHnCYc6AknXGYoB6grJqyeby7jv12JUQgmTAnIDnbck1uxksT4dzN3PWBA==}
    engines: {node: '>=12'}

  ast-v8-to-istanbul@0.3.5:
    resolution: {integrity: sha512-9SdXjNheSiE8bALAQCQQuT6fgQaoxJh7IRYrRGZ8/9nv8WhJeC1aXAwN8TbaOssGOukUvyvnkgD9+Yuykvl1aA==}

  async-function@1.0.0:
    resolution: {integrity: sha512-hsU18Ae8CDTR6Kgu9DYf0EbCr/a5iGL0rytQDobUcdpYOKokk8LEjVphnXkDkgpi0wYVsqrXuP0bZxJaTqdgoA==}
    engines: {node: '>= 0.4'}

  async-retry@1.3.3:
    resolution: {integrity: sha512-wfr/jstw9xNi/0teMHrRW7dsz3Lt5ARhYNZ2ewpadnhaIp5mbALhOAP+EAdsC7t4Z6wqsDVv9+W6gm1Dk9mEyw==}

  async@3.2.6:
    resolution: {integrity: sha512-htCUDlxyyCLMgaM3xXg0C0LW2xqfuQ6p05pCEIsXuyQ+a1koYKTuBMzRNwmybfLgvJDMd0r1LTn4+E0Ti6C2AA==}

  asynckit@0.4.0:
    resolution: {integrity: sha512-Oei9OH4tRh0YqU3GxhX79dM/mwVgvbZJaSNaRk+bshkj0S5cfHcgYakreBjrHwatXKbz+IoIdYLxrKim2MjW0Q==}

  available-typed-arrays@1.0.7:
    resolution: {integrity: sha512-wvUjBtSGN7+7SjNpq/9M2Tg350UZD3q62IFZLbRAR1bSMlCo1ZaeW+BJ+D090e4hIIZLBcTDWe4Mh4jvUDajzQ==}
    engines: {node: '>= 0.4'}

  axios@0.30.1:
    resolution: {integrity: sha512-2XabsR1u0/B6OoKy57/xJmPkQiUvdoV93oW4ww+Xjee7C2er/O5U77lvqycDkT2VQDtfjYcjw8ZV8GDaoqwjHQ==}

  axios@1.11.0:
    resolution: {integrity: sha512-1Lx3WLFQWm3ooKDYZD1eXmoGO9fxYQjrycfHFC8P0sCfQVXyROp0p9PFWBehewBOdCwHc+f/b8I0fMto5eSfwA==}

  balanced-match@1.0.2:
    resolution: {integrity: sha512-3oSeUO0TMV67hN1AmbXsK4yaqU7tjiHlbxRDZOpH0KW9+CeX4bRAaX0Anxt0tx2MrpRpWwQaPwIlISEJhYU5Pw==}

  base64-js@1.5.1:
    resolution: {integrity: sha512-AKpaYlHn8t4SVbOHCy+b5+KKgvR4vrsD8vbvrbiQJps7fKDTkjkDry6ji0rUJjC0kzbNePLwzxq8iypo41qeWA==}

  base64id@2.0.0:
    resolution: {integrity: sha512-lGe34o6EHj9y3Kts9R4ZYs/Gr+6N7MCaMlIFA3F1R2O5/m7K06AxfSeO5530PEERE6/WyEg3lsuyw4GHlPZHog==}
    engines: {node: ^4.5.0 || >= 5.9}

  better-path-resolve@1.0.0:
    resolution: {integrity: sha512-pbnl5XzGBdrFU/wT4jqmJVPn2B6UHPBOhzMQkY/SPUPB6QtUXtmBHBIwCbXJol93mOpGMnQyP/+BB19q04xj7g==}
    engines: {node: '>=4'}

  binary-extensions@2.3.0:
    resolution: {integrity: sha512-Ceh+7ox5qe7LJuLHoY0feh3pHuUDHAcRUeyL2VYghZwfpkNIy/+8Ocg0a3UuSoYzavmylwuLWQOf3hl0jjMMIw==}
    engines: {node: '>=8'}

  bl@4.1.0:
    resolution: {integrity: sha512-1W07cM9gS6DcLperZfFSj+bWLtaPGSOHWhPiGzXmvVJbRLdG82sH/Kn8EtW1VqWVA54AKf2h5k5BbnIbwF3h6w==}

  body-parser@1.20.3:
    resolution: {integrity: sha512-7rAxByjUMqQ3/bHJy7D6OGXvx/MMc4IqBn/X0fcM1QUcAItpZrBEYhWGem+tzXH90c+G01ypMcYJBO9Y30203g==}
    engines: {node: '>= 0.8', npm: 1.2.8000 || >= 1.4.16}

  body-parser@2.2.0:
    resolution: {integrity: sha512-02qvAaxv8tp7fBa/mw1ga98OGm+eCbqzJOKoRt70sLmfEEi+jyBYVTDGfCL/k06/4EMk/z01gCe7HoCH/f2LTg==}
    engines: {node: '>=18'}

  boxen@7.0.0:
    resolution: {integrity: sha512-j//dBVuyacJbvW+tvZ9HuH03fZ46QcaKvvhZickZqtB271DxJ7SNRSNxrV/dZX0085m7hISRZWbzWlJvx/rHSg==}
    engines: {node: '>=14.16'}

  brace-expansion@1.1.12:
    resolution: {integrity: sha512-9T9UjW3r0UW5c1Q7GTwllptXwhvYmEzFhzMfZ9H7FQWt+uZePjZPjBP/W1ZEyZ1twGWom5/56TF4lPcqjnDHcg==}

  brace-expansion@2.0.2:
    resolution: {integrity: sha512-Jt0vHyM+jmUBqojB7E1NIYadt0vI0Qxjxd2TErW94wDz+E2LAm5vKMXXwg6ZZBTHPuUlDgQHKXvjGBdfcF1ZDQ==}

  braces@3.0.3:
    resolution: {integrity: sha512-yQbXgO/OSZVD2IsiLlro+7Hf6Q18EJrKSEsdoMzKePKXct3gvD8oLcOQdIzGupr5Fj+EDe8gO/lxc1BzfMpxvA==}
    engines: {node: '>=8'}

  buffer-from@1.1.2:
    resolution: {integrity: sha512-E+XQCRwSbaaiChtv6k6Dwgc+bx+Bs6vuKJHHl5kox/BaKbhiXzqQOwK4cO22yElGp2OCmjwVhT3HmxgyPGnJfQ==}

  buffer@5.7.1:
    resolution: {integrity: sha512-EHcyIPBQ4BSGlvjB16k5KgAJ27CIsHY/2JBmCRReo48y9rQ3MaUzWX3KVlBa4U7MyX02HdVj0K7C3WaB3ju7FQ==}

  buffer@6.0.3:
    resolution: {integrity: sha512-FTiCpNxtwiZZHEZbcbTIcZjERVICn9yq/pDFkTl95/AxzD1naBctN7YO68riM/gLSDY7sdrMby8hofADYuuqOA==}

  bytes@3.0.0:
    resolution: {integrity: sha512-pMhOfFDPiv9t5jjIXkHosWmkSyQbvsgEVNkz0ERHbuLh2T/7j4Mqqpz523Fe8MVY89KC6Sh/QfS2sM+SjgFDcw==}
    engines: {node: '>= 0.8'}

  bytes@3.1.2:
    resolution: {integrity: sha512-/Nf7TyzTx6S3yRJObOAV7956r8cr2+Oj8AC5dt8wSP3BQAoeX58NoHyCU8P8zGkNXStjTSi6fzO6F0pBdcYbEg==}
    engines: {node: '>= 0.8'}

  cac@6.7.14:
    resolution: {integrity: sha512-b6Ilus+c3RrdDk+JhLKUAQfzzgLEPy6wcXqS7f/xe1EETvsDP6GORG7SFuOs6cID5YkqchW/LXZbX5bc8j7ZcQ==}
    engines: {node: '>=8'}

  call-bind-apply-helpers@1.0.2:
    resolution: {integrity: sha512-Sp1ablJ0ivDkSzjcaJdxEunN5/XvksFJ2sMBFfq6x0ryhQV/2b/KwFe21cMpmHtPOSij8K99/wSfoEuTObmuMQ==}
    engines: {node: '>= 0.4'}

  call-bind@1.0.8:
    resolution: {integrity: sha512-oKlSFMcMwpUg2ednkhQ454wfWiU/ul3CkJe/PEHcTKuiX6RpbehUiFMXu13HalGZxfUwCQzZG747YXBn1im9ww==}
    engines: {node: '>= 0.4'}

  call-bound@1.0.4:
    resolution: {integrity: sha512-+ys997U96po4Kx/ABpBCqhA9EuxJaQWDQg7295H4hBphv3IZg0boBKuwYpt4YXp6MZ5AmZQnU/tyMTlRpaSejg==}
    engines: {node: '>= 0.4'}

  callsites@3.1.0:
    resolution: {integrity: sha512-P8BjAsXvZS+VIDUI11hHCQEv74YT67YUi5JJFNWIqL235sBmjX4+qx9Muvls5ivyNENctx46xQLQ3aTuE7ssaQ==}
    engines: {node: '>=6'}

  camelcase@7.0.1:
    resolution: {integrity: sha512-xlx1yCK2Oc1APsPXDL2LdlNP6+uu8OCDdhOBSVT279M/S+y75O30C2VuD8T2ogdePBBl7PfPF4504tnLgX3zfw==}
    engines: {node: '>=14.16'}

  chai@4.5.0:
    resolution: {integrity: sha512-RITGBfijLkBddZvnn8jdqoTypxvqbOLYQkGGxXzeFjVHvudaPw0HNFD9x928/eUwYWd2dPCugVqspGALTZZQKw==}
    engines: {node: '>=4'}

  chai@5.3.3:
    resolution: {integrity: sha512-4zNhdJD/iOjSH0A05ea+Ke6MU5mmpQcbQsSOkgdaUMJ9zTlDTD/GYlwohmIE2u0gaxHYiVHEn1Fw9mZ/ktJWgw==}
    engines: {node: '>=18'}

  chalk-template@0.4.0:
    resolution: {integrity: sha512-/ghrgmhfY8RaSdeo43hNXxpoHAtxdbskUHjPpfqUWGttFgycUhYPGx3YZBCnUCvOa7Doivn1IZec3DEGFoMgLg==}
    engines: {node: '>=12'}

  chalk@4.1.2:
    resolution: {integrity: sha512-oKnbhFyRIXpUuez8iBMmyEa4nbj4IOQyuhc/wy9kY7/WVPcwIO9VA668Pu8RkO7+0G76SLROeyw9CpQ061i4mA==}
    engines: {node: '>=10'}

  chalk@5.0.1:
    resolution: {integrity: sha512-Fo07WOYGqMfCWHOzSXOt2CxDbC6skS/jO9ynEcmpANMoPrD+W1r1K6Vx7iNm+AQmETU1Xr2t+n8nzkV9t6xh3w==}
    engines: {node: ^12.17.0 || ^14.13 || >=16.0.0}

  chalk@5.6.0:
    resolution: {integrity: sha512-46QrSQFyVSEyYAgQ22hQ+zDa60YHA4fBstHmtSApj1Y5vKtG27fWowW03jCk5KcbXEWPZUIR894aARCA/G1kfQ==}
    engines: {node: ^12.17.0 || ^14.13 || >=16.0.0}

  change-case@5.4.4:
    resolution: {integrity: sha512-HRQyTk2/YPEkt9TnUPbOpr64Uw3KOicFWPVBb+xiHvd6eBx/qPr9xqfBFDT8P2vWsvvz4jbEkfDe71W3VyNu2w==}

  char-regex@1.0.2:
    resolution: {integrity: sha512-kWWXztvZ5SBQV+eRgKFeh8q5sLuZY2+8WUIzlxWVTg+oGwY14qylx1KbKzHd8P6ZYkAg0xyIDU9JMHhyJMZ1jw==}
    engines: {node: '>=10'}

  chardet@0.7.0:
    resolution: {integrity: sha512-mT8iDcrh03qDGRRmoA2hmBJnxpllMR+0/0qlzjqZES6NdiWDcZkCNAk4rPFZ9Q85r27unkiNNg8ZOiwZXBHwcA==}

  chardet@2.1.0:
    resolution: {integrity: sha512-bNFETTG/pM5ryzQ9Ad0lJOTa6HWD/YsScAR3EnCPZRPlQh77JocYktSHOUHelyhm8IARL+o4c4F1bP5KVOjiRA==}

  check-error@1.0.3:
    resolution: {integrity: sha512-iKEoDYaRmd1mxM90a2OEfWhjsjPpYPuQ+lMYsoxB126+t8fw7ySEO48nmDg5COTjxDI65/Y2OWpeEHk3ZOe8zg==}

  check-error@2.1.1:
    resolution: {integrity: sha512-OAlb+T7V4Op9OwdkjmguYRqncdlx5JiofwOAUkmTF+jNdHwzTaTs4sRAGpzLF3oOz5xAyDGrPgeIDFQmDOTiJw==}
    engines: {node: '>= 16'}

  chokidar@3.6.0:
    resolution: {integrity: sha512-7VT13fmjotKpGipCW9JEQAusEPE+Ei8nl6/g4FBAmIm0GOOLMua9NDDo/DWp0ZAxCr3cPq5ZpBqmPAQgDda2Pw==}
    engines: {node: '>= 8.10.0'}

  ci-info@3.9.0:
    resolution: {integrity: sha512-NIxF55hv4nSqQswkAeiOi1r83xy8JldOFDTWiug55KBu9Jnblncd2U6ViHmYgHf01TPZS77NJBhBMKdWj9HQMQ==}
    engines: {node: '>=8'}

  cli-boxes@3.0.0:
    resolution: {integrity: sha512-/lzGpEWL/8PfI0BmBOPRwp0c/wFNX1RdUML3jK/RcSBA9T8mZDdQpqYBKtCFTOfQbwPqWEOpjqW+Fnayc0969g==}
    engines: {node: '>=10'}

  cli-cursor@3.1.0:
    resolution: {integrity: sha512-I/zHAwsKf9FqGoXM4WWRACob9+SNukZTd94DWF57E4toouRulbCxcUh6RKUEOQlYTHJnzkPMySvPNaaSLNfLZw==}
    engines: {node: '>=8'}

  cli-cursor@5.0.0:
    resolution: {integrity: sha512-aCj4O5wKyszjMmDT4tZj93kxyydN/K5zPWSCe6/0AV/AA1pqe5ZBIw0a2ZfPQV7lL5/yb5HsUreJ6UFAF1tEQw==}
    engines: {node: '>=18'}

  cli-highlight@2.1.11:
    resolution: {integrity: sha512-9KDcoEVwyUXrjcJNvHD0NFc/hiwe/WPVYIleQh2O1N2Zro5gWJZ/K+3DGn8w8P/F6FxOgzyC5bxDyHIgCSPhGg==}
    engines: {node: '>=8.0.0', npm: '>=5.0.0'}
    hasBin: true

  cli-spinners@2.9.2:
    resolution: {integrity: sha512-ywqV+5MmyL4E7ybXgKys4DugZbX0FC6LnwrhjuykIjnK9k8OQacQ7axGKnjDXWNhns0xot3bZI5h55H8yo9cJg==}
    engines: {node: '>=6'}

  cli-table3@0.6.5:
    resolution: {integrity: sha512-+W/5efTR7y5HRD7gACw9yQjqMVvEMLBHmboM/kPWam+H+Hmyrgjh6YncVKK122YZkXrLudzTuAukUw9FnMf7IQ==}
    engines: {node: 10.* || >= 12.*}

  cli-width@4.1.0:
    resolution: {integrity: sha512-ouuZd4/dm2Sw5Gmqy6bGyNNNe1qt9RpmxveLSO7KcgsTnU7RXfsw+/bukWGo1abgBiMAic068rclZsO4IWmmxQ==}
    engines: {node: '>= 12'}

  clipboardy@3.0.0:
    resolution: {integrity: sha512-Su+uU5sr1jkUy1sGRpLKjKrvEOVXgSgiSInwa/qeID6aJ07yh+5NWc3h2QfjHjBnfX4LhtFcuAWKUsJ3r+fjbg==}
    engines: {node: ^12.20.0 || ^14.13.1 || >=16.0.0}

  cliui@7.0.4:
    resolution: {integrity: sha512-OcRE68cOsVMXp1Yvonl/fzkQOyjLSu/8bhPDfQt0e0/Eb283TKP20Fs2MqoPsr9SwA595rRCA+QMzYc9nBP+JQ==}

  cliui@8.0.1:
    resolution: {integrity: sha512-BSeNnyus75C4//NQ9gQt1/csTXyo/8Sb+afLAkzAptFuMsod9HFokGNudZpi/oQV73hnVK+sR+5PVRMd+Dr7YQ==}
    engines: {node: '>=12'}

  clone@1.0.4:
    resolution: {integrity: sha512-JQHZ2QMW6l3aH/j6xCqQThY/9OH4D/9ls34cgkUBiEeocRTU04tHfKPBsUK1PqZCUQM7GiA0IIXJSuXHI64Kbg==}
    engines: {node: '>=0.8'}

  color-convert@2.0.1:
    resolution: {integrity: sha512-RRECPsj7iu/xb5oKYcsFHSppFNnsj/52OVTRKb4zP5onXwVF3zVmmToNcOfGC+CRDpfK/U584fMg38ZHCaElKQ==}
    engines: {node: '>=7.0.0'}

  color-name@1.1.4:
    resolution: {integrity: sha512-dOy+3AuW3a2wNbZHIuMZpTcgjGuLU/uBL/ubcZF9OXbDo8ff4O8yVp5Bf0efS8uEoYo5q4Fx7dY9OgQGXgAsQA==}

  combined-stream@1.0.8:
    resolution: {integrity: sha512-FQN4MRfuJeHf7cBbBMJFXhKSDq+2kAArBlmRBvcvFE5BB1HZKXtSFASDhdlz9zOYwxh8lDdnvmMOe/+5cdoEdg==}
    engines: {node: '>= 0.8'}

  commander@12.1.0:
    resolution: {integrity: sha512-Vw8qHK3bZM9y/P10u3Vib8o/DdkvA2OtPtZvD871QKjy74Wj1WSKFILMPRPSdUSx5RFK1arlJzEtA4PkFgnbuA==}
    engines: {node: '>=18'}

  commander@2.20.3:
    resolution: {integrity: sha512-GpVkmM8vF2vQUkj2LvZmD35JxeJOLCwJ9cUkugyk2nuhbv3+mJvpLYYt+0+USMxE+oj+ey/lJEnhZw75x/OMcQ==}

  compare-func@2.0.0:
    resolution: {integrity: sha512-zHig5N+tPWARooBnb0Zx1MFcdfpyJrfTJ3Y5L+IFvUm8rM74hHz66z0gw0x4tijh5CorKkKUCnW82R2vmpeCRA==}

  compressible@2.0.18:
    resolution: {integrity: sha512-AF3r7P5dWxL8MxyITRMlORQNaOA2IkAFaTr4k7BUumjPtRpGDTZpl0Pb1XCO6JeDCBdp126Cgs9sMxqSjgYyRg==}
    engines: {node: '>= 0.6'}

  compression@1.7.4:
    resolution: {integrity: sha512-jaSIDzP9pZVS4ZfQ+TzvtiWhdpFhE2RDHz8QJkpX9SIpLq88VueF5jJw6t+6CUQcAoA6t+x89MLrWAqpfDE8iQ==}
    engines: {node: '>= 0.8.0'}

  concat-map@0.0.1:
    resolution: {integrity: sha512-/Srv4dswyQNBfohGpz9o6Yb3Gz3SrUDqBH5rTuhGR7ahtlbYKnVxw2bCFMRljaA7EXHaXZ8wsHdodFvbkhKmqg==}

  confbox@0.1.8:
    resolution: {integrity: sha512-RMtmw0iFkeR4YV+fUOSucriAQNb9g8zFR52MWCtl+cCZOFRNL6zeB395vPzFhEjjn4fMxXudmELnl/KF/WrK6w==}

  content-disposition@0.5.2:
    resolution: {integrity: sha512-kRGRZw3bLlFISDBgwTSA1TMBFN6J6GWDeubmDE3AF+3+yXL8hTWv8r5rkLbqYXY4RjPk/EzHnClI3zQf1cFmHA==}
    engines: {node: '>= 0.6'}

  content-disposition@0.5.4:
    resolution: {integrity: sha512-FveZTNuGw04cxlAiWbzi6zTAL/lhehaWbTtgluJh4/E95DqMwTmha3KZN1aAWA8cFIhHzMZUvLevkw5Rqk+tSQ==}
    engines: {node: '>= 0.6'}

  content-disposition@1.0.0:
    resolution: {integrity: sha512-Au9nRL8VNUut/XSzbQA38+M78dzP4D+eqg3gfJHMIHHYa3bg067xj1KxMUWj+VULbiZMowKngFFbKczUrNJ1mg==}
    engines: {node: '>= 0.6'}

  content-type@1.0.5:
    resolution: {integrity: sha512-nTjqfcBFEipKdXCv4YDQWCfmcLZKm81ldF0pAopTvyrFGVbcR6P/VAAd5G7N+0tTr8QqiU0tFadD6FK4NtJwOA==}
    engines: {node: '>= 0.6'}

  conventional-changelog-angular@7.0.0:
    resolution: {integrity: sha512-ROjNchA9LgfNMTTFSIWPzebCwOGFdgkEq45EnvvrmSLvCtAw0HSmrCs7/ty+wAeYUZyNay0YMUNYFTRL72PkBQ==}
    engines: {node: '>=16'}

  conventional-changelog-conventionalcommits@7.0.2:
    resolution: {integrity: sha512-NKXYmMR/Hr1DevQegFB4MwfM5Vv0m4UIxKZTTYuD98lpTknaZlSRrDOG4X7wIXpGkfsYxZTghUN+Qq+T0YQI7w==}
    engines: {node: '>=16'}

  conventional-commits-parser@5.0.0:
    resolution: {integrity: sha512-ZPMl0ZJbw74iS9LuX9YIAiW8pfM5p3yh2o/NbXHbkFuZzY5jvdi5jFycEOkmBW5H5I7nA+D6f3UcsCLP2vvSEA==}
    engines: {node: '>=16'}
    hasBin: true

  cookie-signature@1.0.6:
    resolution: {integrity: sha512-QADzlaHc8icV8I7vbaJXJwod9HWYp8uCqf1xa4OfNu1T7JVxQIrUgOWtHdNDtPiywmFbiS12VjotIXLrKM3orQ==}

  cookie-signature@1.2.2:
    resolution: {integrity: sha512-D76uU73ulSXrD1UXF4KE2TMxVVwhsnCgfAyTg9k8P6KGZjlXKrOLe4dJQKI3Bxi5wjesZoFXJWElNWBjPZMbhg==}
    engines: {node: '>=6.6.0'}

  cookie@0.7.1:
    resolution: {integrity: sha512-6DnInpx7SJ2AK3+CTUE/ZM0vWTUboZCegxhC2xiIydHR9jNuTAASBrfEpHhiGOZw/nX51bHt6YQl8jsGo4y/0w==}
    engines: {node: '>= 0.6'}

  cookie@0.7.2:
    resolution: {integrity: sha512-yki5XnKuf750l50uGTllt6kKILY4nQ1eNIQatoXEByZ5dWgnKqbnqmTrBE5B4N7lrMJKQ2ytWMiTO2o0v6Ew/w==}
    engines: {node: '>= 0.6'}

  cors@2.8.5:
    resolution: {integrity: sha512-KIHbLJqu73RGr/hnbrO9uBeixNGuvSQjul/jdFvS/KFSIH1hWVd1ng7zOHx+YrEfInLG7q4n6GHQ9cDtxv/P6g==}
    engines: {node: '>= 0.10'}

  cosmiconfig-typescript-loader@6.1.0:
    resolution: {integrity: sha512-tJ1w35ZRUiM5FeTzT7DtYWAFFv37ZLqSRkGi2oeCK1gPhvaWjkAtfXvLmvE1pRfxxp9aQo6ba/Pvg1dKj05D4g==}
    engines: {node: '>=v18'}
    peerDependencies:
      '@types/node': '*'
      cosmiconfig: '>=9'
      typescript: '>=5'

  cosmiconfig@9.0.0:
    resolution: {integrity: sha512-itvL5h8RETACmOTFc4UfIyB2RfEHi71Ax6E/PivVxq9NseKbOWpeyHEOIbmAw1rs8Ak0VursQNww7lf7YtUwzg==}
    engines: {node: '>=14'}
    peerDependencies:
      typescript: '>=4.9.5'
    peerDependenciesMeta:
      typescript:
        optional: true

  create-require@1.1.1:
    resolution: {integrity: sha512-dcKFX3jn0MpIaXjisoRvexIJVEKzaq7z2rZKxf+MSr9TkdmHmsU4m2lcLojrj/FHl8mk5VxMmYA+ftRkP/3oKQ==}

  cross-spawn@7.0.6:
    resolution: {integrity: sha512-uV2QOWP2nWzsy2aMp8aRibhi9dlzF5Hgh5SHaB9OiTGEyDTiJJyx0uy51QXdyWbtAHNua4XJzUKca3OzKUd3vA==}
    engines: {node: '>= 8'}

  cssfilter@0.0.10:
    resolution: {integrity: sha512-FAaLDaplstoRsDR8XGYH51znUN0UY7nMc6Z9/fvE8EXGwvJE9hu7W2vHwx1+bd6gCYnln9nLbzxFTrcO9YQDZw==}

  cssstyle@4.6.0:
    resolution: {integrity: sha512-2z+rWdzbbSZv6/rhtvzvqeZQHrBaqgogqt85sqFNbabZOuFbCVFb8kPeEtZjiKkbrm395irpNKiYeFeLiQnFPg==}
    engines: {node: '>=18'}

  dargs@8.1.0:
    resolution: {integrity: sha512-wAV9QHOsNbwnWdNW2FYvE1P56wtgSbM+3SZcdGiWQILwVjACCXDCI3Ai8QlCjMDB8YK5zySiXZYBiwGmNY3lnw==}
    engines: {node: '>=12'}

  data-urls@5.0.0:
    resolution: {integrity: sha512-ZYP5VBHshaDAiVZxjbRVcFJpc+4xGgT0bK3vzy1HLN8jTO975HEbuYzZJcHoQEY5K1a0z8YayJkyVETa08eNTg==}
    engines: {node: '>=18'}

  data-view-buffer@1.0.2:
    resolution: {integrity: sha512-EmKO5V3OLXh1rtK2wgXRansaK1/mtVdTUEiEI0W8RkvgT05kfxaH29PliLnpLP73yYO6142Q72QNa8Wx/A5CqQ==}
    engines: {node: '>= 0.4'}

  data-view-byte-length@1.0.2:
    resolution: {integrity: sha512-tuhGbE6CfTM9+5ANGf+oQb72Ky/0+s3xKUpHvShfiz2RxMFgFPjsXuRLBVMtvMs15awe45SRb83D6wH4ew6wlQ==}
    engines: {node: '>= 0.4'}

  data-view-byte-offset@1.0.1:
    resolution: {integrity: sha512-BS8PfmtDGnrgYdOonGZQdLZslWIeCGFP9tpan0hi1Co2Zr2NKADsvGYA8XxuG/4UWgJ6Cjtv+YJnB6MM69QGlQ==}
    engines: {node: '>= 0.4'}

  dataloader@1.4.0:
    resolution: {integrity: sha512-68s5jYdlvasItOJnCuI2Q9s4q98g0pCyL3HrcKJu8KNugUl8ahgmZYg38ysLTgQjjXX3H8CJLkAvWrclWfcalw==}

  debug@2.6.9:
    resolution: {integrity: sha512-bC7ElrdJaJnPbAP+1EotYvqZsb3ecl5wi6Bfi6BJTUcNowp6cvspg0jXznRTKDjm/E7AdgFBVeAPVMNcKGsHMA==}
    peerDependencies:
      supports-color: '*'
    peerDependenciesMeta:
      supports-color:
        optional: true

  debug@4.3.7:
    resolution: {integrity: sha512-Er2nc/H7RrMXZBFCEim6TCmMk02Z8vLC2Rbi1KEBggpo0fS6l0S1nnapwmIi3yW/+GOJap1Krg4w0Hg80oCqgQ==}
    engines: {node: '>=6.0'}
    peerDependencies:
      supports-color: '*'
    peerDependenciesMeta:
      supports-color:
        optional: true

  debug@4.4.1:
    resolution: {integrity: sha512-KcKCqiftBJcZr++7ykoDIEwSa3XWowTfNPo92BYxjXiyYEVrUQh2aLyhxBCwww+heortUFxEJYcRzosstTEBYQ==}
    engines: {node: '>=6.0'}
    peerDependencies:
      supports-color: '*'
    peerDependenciesMeta:
      supports-color:
        optional: true

  decimal.js@10.6.0:
    resolution: {integrity: sha512-YpgQiITW3JXGntzdUmyUR1V812Hn8T1YVXhCu+wO3OpS4eU9l4YdD3qjyiKdV6mvV29zapkMeD390UVEf2lkUg==}

  deep-eql@4.1.4:
    resolution: {integrity: sha512-SUwdGfqdKOwxCPeVYjwSyRpJ7Z+fhpwIAtmCUdZIWZ/YP5R9WAsyuSgpLVDi9bjWoN2LXHNss/dk3urXtdQxGg==}
    engines: {node: '>=6'}

  deep-eql@5.0.2:
    resolution: {integrity: sha512-h5k/5U50IJJFpzfL6nO9jaaumfjO/f2NjK/oYB2Djzm4p9L+3T9qWpZqZ2hAbLPuuYq9wrU08WQyBTL5GbPk5Q==}
    engines: {node: '>=6'}

  deep-extend@0.6.0:
    resolution: {integrity: sha512-LOHxIOaPYdHlJRtCQfDIVZtfw/ufM8+rVj649RIHzcm/vGwQRXFt6OPqIFWsm2XEMrNIEtWR64sY1LEKD2vAOA==}
    engines: {node: '>=4.0.0'}

  deep-is@0.1.4:
    resolution: {integrity: sha512-oIPzksmTg4/MriiaYGO+okXDT7ztn/w3Eptv/+gSIdMdKsJo0u4CfYNFJPy+4SKMuCqGw2wxnA+URMg3t8a/bQ==}

  defaults@1.0.4:
    resolution: {integrity: sha512-eFuaLoy/Rxalv2kr+lqMlUnrDWV+3j4pljOIJgLIhI058IQfWJ7vXhyEIHu+HtC738klGALYxOKDO0bQP3tg8A==}

  define-data-property@1.1.4:
    resolution: {integrity: sha512-rBMvIzlpA8v6E+SJZoo++HAYqsLrkg7MSfIinMPFhmkorw7X+dOXVJQs+QT69zGkzMyfDnIMN2Wid1+NbL3T+A==}
    engines: {node: '>= 0.4'}

  define-properties@1.2.1:
    resolution: {integrity: sha512-8QmQKqEASLd5nx0U1B1okLElbUuuttJ/AnYmRXbbbGDWh6uS208EjD4Xqq/I9wK7u0v6O08XhTWnt5XtEbR6Dg==}
    engines: {node: '>= 0.4'}

  delayed-stream@1.0.0:
    resolution: {integrity: sha512-ZySD7Nf91aLB0RxL4KGrKHBXl7Eds1DAmEdcoVawXnLD7SDhpNgtuII2aAkg7a7QS41jxPSZ17p4VdGnMHk3MQ==}
    engines: {node: '>=0.4.0'}

  depd@2.0.0:
    resolution: {integrity: sha512-g7nH6P6dyDioJogAAGprGpCtVImJhpPk/roCzdb3fIh61/s/nPsfR6onyMwkCAR/OlC3yBC0lESvUoQEAssIrw==}
    engines: {node: '>= 0.8'}

  dequal@2.0.3:
    resolution: {integrity: sha512-0je+qPKHEMohvfRTCEo3CrPG6cAzAYgmzKyxRiYSSDkS6eGJdyVJm7WaYA5ECaAD9wLB2T4EEeymA5aFVcYXCA==}
    engines: {node: '>=6'}

  destroy@1.2.0:
    resolution: {integrity: sha512-2sJGJTaXIIaR1w4iJSNoN0hnMY7Gpc/n8D4qSCJw8QqFWXf7cuAgnEHxBpweaVcPevC2l3KpjYCx3NypQQgaJg==}
    engines: {node: '>= 0.8', npm: 1.2.8000 || >= 1.4.16}

  detect-indent@6.1.0:
    resolution: {integrity: sha512-reYkTUJAZb9gUuZ2RvVCNhVHdg62RHnJ7WJl8ftMi4diZ6NWlciOzQN88pUhSELEwflJht4oQDv0F0BMlwaYtA==}
    engines: {node: '>=8'}

  diff-match-patch@1.0.5:
    resolution: {integrity: sha512-IayShXAgj/QMXgB0IWmKx+rOPuGMhqm5w6jvFxmVenXKIzRqTAAsbBPT3kWQeGANj3jGgvcvv4yK6SxqYmikgw==}

  diff-sequences@29.6.3:
    resolution: {integrity: sha512-EjePK1srD3P08o2j4f0ExnylqRs5B9tJjcp9t1krH2qRi8CCdsYfwe9JgSLurFBWwq4uOlipzfk5fHNvwFKr8Q==}
    engines: {node: ^14.15.0 || ^16.10.0 || >=18.0.0}

  diff@4.0.2:
    resolution: {integrity: sha512-58lmxKSA4BNyLz+HHMUzlOEpg09FV+ev6ZMe3vJihgdxzgcwZ8VoEEPmALCZG9LmqfVoNMMKpttIYTVG6uDY7A==}
    engines: {node: '>=0.3.1'}

  dir-glob@3.0.1:
    resolution: {integrity: sha512-WkrWp9GR4KXfKGYzOLmTuGVi1UWFfws377n9cc55/tb6DuqyF6pcQ5AbiHEshaDpY9v6oaSr2XCDidGmMwdzIA==}
    engines: {node: '>=8'}

  dot-prop@5.3.0:
    resolution: {integrity: sha512-QM8q3zDe58hqUqjraQOmzZ1LIH9SWQJTlEKCH4kJ2oQvLZk7RbQXvtDM2XEq3fwkV9CCvvH4LA0AV+ogFsBM2Q==}
    engines: {node: '>=8'}

  dotenv-cli@9.0.0:
    resolution: {integrity: sha512-NhGrQum/u1VTBxnSnlNwVkTP3gojYO8T6Fntyru93wbR1hPo8aFhDFJiBPmkT0771i7f5Rd7EQDaOreS8jY8gA==}
    hasBin: true

  dotenv-expand@10.0.0:
    resolution: {integrity: sha512-GopVGCpVS1UKH75VKHGuQFqS1Gusej0z4FyQkPdwjil2gNIv+LNsqBlboOzpJFZKVT95GkCyWJbBSdFEFUWI2A==}
    engines: {node: '>=12'}

  dotenv@16.6.1:
    resolution: {integrity: sha512-uBq4egWHTcTt33a72vpSG0z3HnPuIl6NqYcTrKEg2azoEyl2hpW0zqlxysq2pK9HlDIHyHyakeYaYnSAwd8bow==}
    engines: {node: '>=12'}

  dotenv@17.2.1:
    resolution: {integrity: sha512-kQhDYKZecqnM0fCnzI5eIv5L4cAe/iRI+HqMbO/hbRdTAeXDG+M9FjipUxNfbARuEg4iHIbhnhs78BCHNbSxEQ==}
    engines: {node: '>=12'}

  dotenv@8.6.0:
    resolution: {integrity: sha512-IrPdXQsk2BbzvCBGBOTmmSH5SodmqZNt4ERAZDmW4CT+tL8VtvinqywuANaFu4bOMWki16nqf0e4oC0QIaDr/g==}
    engines: {node: '>=10'}

  dunder-proto@1.0.1:
    resolution: {integrity: sha512-KIN/nDJBQRcXw0MLVhZE9iQHmG68qAVIBg9CqmUYjmQIhgij9U5MFvrqkUL5FbtyyzZuOeOt0zdeRe4UY7ct+A==}
    engines: {node: '>= 0.4'}

  eastasianwidth@0.2.0:
    resolution: {integrity: sha512-I88TYZWc9XiYHRQ4/3c5rjjfgkjhLyW2luGIheGERbNQ6OY7yTybanSpDXZa8y7VUP9YmDcYa+eyq4ca7iLqWA==}

  ee-first@1.1.1:
    resolution: {integrity: sha512-WMwm9LhRUo+WUaRN+vRuETqG89IgZphVSNkdFgeb6sS/E4OrDIN7t48CAewSHXc6C8lefD8KKfr5vY61brQlow==}

  ejs@3.1.10:
    resolution: {integrity: sha512-UeJmFfOrAQS8OJWPZ4qtgHyWExa088/MtK5UEyoJGFH67cDEXkZSviOiKRCZ4Xij0zxI3JECgYs3oKx+AizQBA==}
    engines: {node: '>=0.10.0'}
    hasBin: true

  emoji-regex@10.5.0:
    resolution: {integrity: sha512-lb49vf1Xzfx080OKA0o6l8DQQpV+6Vg95zyCJX9VB/BqKYlhG7N4wgROUUHRA+ZPUefLnteQOad7z1kT2bV7bg==}

  emoji-regex@8.0.0:
    resolution: {integrity: sha512-MSjYzcWNOA0ewAHpz0MxpYFvwg6yjy1NG3xteoqz644VCo/RPgnr1/GGt+ic3iJTzQ8Eu3TdM14SawnVUmGE6A==}

  emoji-regex@9.2.2:
    resolution: {integrity: sha512-L18DaJsXSUk2+42pv8mLs5jJT2hqFkFE4j21wOmgbUqsZ2hL72NsUU785g9RXgo3s0ZNgVl42TiHp3ZtOv/Vyg==}

  emojilib@2.4.0:
    resolution: {integrity: sha512-5U0rVMU5Y2n2+ykNLQqMoqklN9ICBT/KsvC1Gz6vqHbz2AXXGkG+Pm5rMWk/8Vjrr/mY9985Hi8DYzn1F09Nyw==}

  encodeurl@1.0.2:
    resolution: {integrity: sha512-TPJXq8JqFaVYm2CWmPvnP2Iyo4ZSM7/QKcSmuMLDObfpH5fi7RUGmd/rTDf+rut/saiDiQEeVTNgAmJEdAOx0w==}
    engines: {node: '>= 0.8'}

  encodeurl@2.0.0:
    resolution: {integrity: sha512-Q0n9HRi4m6JuGIV1eFlmvJB7ZEVxu93IrMyiMsGC0lrMJMWzRgx6WGquyfQgZVb31vhGgXnfmPNNXmxnOkRBrg==}
    engines: {node: '>= 0.8'}

  engine.io-parser@5.2.3:
    resolution: {integrity: sha512-HqD3yTBfnBxIrbnM1DoD6Pcq8NECnh8d4As1Qgh0z5Gg3jRRIqijury0CL3ghu/edArpUYiYqQiDUQBIs4np3Q==}
    engines: {node: '>=10.0.0'}

  engine.io@6.6.4:
    resolution: {integrity: sha512-ZCkIjSYNDyGn0R6ewHDtXgns/Zre/NT6Agvq1/WobF7JXgFff4SeDroKiCO3fNJreU9YG429Sc81o4w5ok/W5g==}
    engines: {node: '>=10.2.0'}

  enquirer@2.4.1:
    resolution: {integrity: sha512-rRqJg/6gd538VHvR3PSrdRBb/1Vy2YfzHqzvbhGIQpDRKIa4FgV/54b5Q1xYSxOOwKvjXweS26E0Q+nAMwp2pQ==}
    engines: {node: '>=8.6'}

  entities@6.0.1:
    resolution: {integrity: sha512-aN97NXWF6AWBTahfVOIrB/NShkzi5H7F9r1s9mD3cDj4Ko5f2qhhVoYMibXF7GlLveb/D2ioWay8lxI97Ven3g==}
    engines: {node: '>=0.12'}

  env-paths@2.2.1:
    resolution: {integrity: sha512-+h1lkLKhZMTYjog1VEpJNG7NZJWcuc2DDk/qsqSTRRCOXiLjeQ1d1/udrUGhqMxUgAlwKNZ0cf2uqan5GLuS2A==}
    engines: {node: '>=6'}

  environment@1.1.0:
    resolution: {integrity: sha512-xUtoPkMggbz0MPyPiIWr1Kp4aeWJjDZ6SMvURhimjdZgsRuDplF5/s9hcgGhyXMhs+6vpnuoiZ2kFiu3FMnS8Q==}
    engines: {node: '>=18'}

  error-ex@1.3.2:
    resolution: {integrity: sha512-7dFHNmqeFSEt2ZBsCriorKnn3Z2pj+fd9kmI6QoWw4//DL+icEBfc0U7qJCisqrTsKTjw4fNFy2pW9OqStD84g==}

  es-abstract@1.24.0:
    resolution: {integrity: sha512-WSzPgsdLtTcQwm4CROfS5ju2Wa1QQcVeT37jFjYzdFz1r9ahadC8B8/a4qxJxM+09F18iumCdRmlr96ZYkQvEg==}
    engines: {node: '>= 0.4'}

  es-define-property@1.0.1:
    resolution: {integrity: sha512-e3nRfgfUZ4rNGL232gUgX06QNyyez04KdjFrF+LTRoOXmrOgFKDg4BCdsjW8EnT69eqdYGmRpJwiPVYNrCaW3g==}
    engines: {node: '>= 0.4'}

  es-errors@1.3.0:
    resolution: {integrity: sha512-Zf5H2Kxt2xjTvbJvP2ZWLEICxA6j+hAmMzIlypy4xcBg1vKVnx89Wy0GbS+kf5cwCVFFzdCFh2XSCFNULS6csw==}
    engines: {node: '>= 0.4'}

  es-module-lexer@1.7.0:
    resolution: {integrity: sha512-jEQoCwk8hyb2AZziIOLhDqpm5+2ww5uIE6lkO/6jcOCusfk6LhMHpXXfBLXTZ7Ydyt0j4VoUQv6uGNYbdW+kBA==}

  es-object-atoms@1.1.1:
    resolution: {integrity: sha512-FGgH2h8zKNim9ljj7dankFPcICIK9Cp5bm+c2gQSYePhpaG5+esrLODihIorn+Pe6FGJzWhXQotPv73jTaldXA==}
    engines: {node: '>= 0.4'}

  es-set-tostringtag@2.1.0:
    resolution: {integrity: sha512-j6vWzfrGVfyXxge+O0x5sh6cvxAog0a/4Rdd2K36zCMV5eJ+/+tOAngRO8cODMNWbVRdVlmGZQL2YS3yR8bIUA==}
    engines: {node: '>= 0.4'}

  es-to-primitive@1.3.0:
    resolution: {integrity: sha512-w+5mJ3GuFL+NjVtJlvydShqE1eN3h3PbI7/5LAsYJP/2qtuMXjfL2LpHSRqo4b4eSF5K/DH1JXKUAHSB2UW50g==}
    engines: {node: '>= 0.4'}

  esbuild@0.18.20:
    resolution: {integrity: sha512-ceqxoedUrcayh7Y7ZX6NdbbDzGROiyVBgC4PriJThBKSVPWnnFHZAkfI1lJT8QFkOwH4qOS2SJkS4wvpGl8BpA==}
    engines: {node: '>=12'}
    hasBin: true

  esbuild@0.21.5:
    resolution: {integrity: sha512-mg3OPMV4hXywwpoDxu3Qda5xCKQi+vCTZq8S9J/EpkhB2HzKXq4SNFZE3+NK93JYxc8VMSep+lOUSC/RVKaBqw==}
    engines: {node: '>=12'}
    hasBin: true

  esbuild@0.25.9:
    resolution: {integrity: sha512-CRbODhYyQx3qp7ZEwzxOk4JBqmD/seJrzPa/cGjY1VtIn5E09Oi9/dB4JwctnfZ8Q8iT7rioVv5k/FNT/uf54g==}
    engines: {node: '>=18'}
    hasBin: true

  escalade@3.2.0:
    resolution: {integrity: sha512-WUj2qlxaQtO4g6Pq5c29GTcWGDyd8itL8zTlipgECz3JesAiiOKotd8JU6otB3PACgG6xkJUyVhboMS+bje/jA==}
    engines: {node: '>=6'}

  escape-html@1.0.3:
    resolution: {integrity: sha512-NiSupZ4OeuGwr68lGIeym/ksIZMJodUGOSCZ/FSnTxcrekbvqrgdUxlJOMpijaKZVjAJrWrGs/6Jy8OMuyj9ow==}

  escape-string-regexp@4.0.0:
    resolution: {integrity: sha512-TtpcNJ3XAzx3Gq8sWRzJaVajRs0uVxA2YAkdb1jm2YkPz4G6egUFAyA3n5vtEIZefPk5Wa4UXbKuS5fKkJWdgA==}
    engines: {node: '>=10'}

  eslint-scope@8.4.0:
    resolution: {integrity: sha512-sNXOfKCn74rt8RICKMvJS7XKV/Xk9kA7DyJr8mJik3S7Cwgy3qlkkmyS2uQB3jiJg6VNdZd/pDBJu0nvG2NlTg==}
    engines: {node: ^18.18.0 || ^20.9.0 || >=21.1.0}

  eslint-visitor-keys@3.4.3:
    resolution: {integrity: sha512-wpc+LXeiyiisxPlEkUzU6svyS1frIO3Mgxj1fdy7Pm8Ygzguax2N3Fa/D/ag1WqbOprdI+uY6wMUl8/a2G+iag==}
    engines: {node: ^12.22.0 || ^14.17.0 || >=16.0.0}

  eslint-visitor-keys@4.2.1:
    resolution: {integrity: sha512-Uhdk5sfqcee/9H/rCOJikYz67o0a2Tw2hGRPOG2Y1R2dg7brRe1uG0yaNQDHu+TO/uQPF/5eCapvYSmHUjt7JQ==}
    engines: {node: ^18.18.0 || ^20.9.0 || >=21.1.0}

  eslint@9.34.0:
    resolution: {integrity: sha512-RNCHRX5EwdrESy3Jc9o8ie8Bog+PeYvvSR8sDGoZxNFTvZ4dlxUB3WzQ3bQMztFrSRODGrLLj8g6OFuGY/aiQg==}
    engines: {node: ^18.18.0 || ^20.9.0 || >=21.1.0}
    hasBin: true
    peerDependencies:
      jiti: '*'
    peerDependenciesMeta:
      jiti:
        optional: true

  espree@10.4.0:
    resolution: {integrity: sha512-j6PAQ2uUr79PZhBjP5C5fhl8e39FmRnOjsD5lGnWrFU8i2G776tBK7+nP8KuQUTTyAZUwfQqXAgrVH5MbH9CYQ==}
    engines: {node: ^18.18.0 || ^20.9.0 || >=21.1.0}

  esprima@4.0.1:
    resolution: {integrity: sha512-eGuFFw7Upda+g4p+QHvnW0RyTX/SVeJBDM/gCtMARO0cLuT2HcEKnTPvhjV6aGeqrCB/sbNop0Kszm0jsaWU4A==}
    engines: {node: '>=4'}
    hasBin: true

  esquery@1.6.0:
    resolution: {integrity: sha512-ca9pw9fomFcKPvFLXhBKUK90ZvGibiGOvRJNbjljY7s7uq/5YO4BOzcYtJqExdx99rF6aAcnRxHmcUHcz6sQsg==}
    engines: {node: '>=0.10'}

  esrecurse@4.3.0:
    resolution: {integrity: sha512-KmfKL3b6G+RXvP8N1vr3Tq1kL/oCFgn2NYXEtqP8/L3pKapUA4G8cFVaoF3SU323CD4XypR/ffioHmkti6/Tag==}
    engines: {node: '>=4.0'}

  estraverse@5.3.0:
    resolution: {integrity: sha512-MMdARuVEQziNTeJD8DgMqmhwR11BRQ/cBP+pLtYdSTnf3MIO8fFeiINEbX36ZdNlfU/7A9f3gUw49B3oQsvwBA==}
    engines: {node: '>=4.0'}

  estree-walker@3.0.3:
    resolution: {integrity: sha512-7RUKfXgSMMkzt6ZuXmqapOurLGPPfgj6l9uRZ7lRGolvk0y2yocc35LdcxKC5PQZdn2DMqioAQ2NoWcrTKmm6g==}

  esutils@2.0.3:
    resolution: {integrity: sha512-kVscqXk4OCp68SZ0dkgEKVi6/8ij300KBWTJq32P/dYeWTSwK41WyTxalN1eRmA5Z9UU/LX9D7FWSmV9SAYx6g==}
    engines: {node: '>=0.10.0'}

  etag@1.8.1:
    resolution: {integrity: sha512-aIL5Fx7mawVa300al2BnEE4iNvo1qETxLrPI/o05L7z6go7fCw1J6EQmbK4FmJ2AS7kgVF/KEZWufBfdClMcPg==}
    engines: {node: '>= 0.6'}

  event-target-shim@5.0.1:
    resolution: {integrity: sha512-i/2XbnSz/uxRCU6+NdVJgKWDTM427+MqYbkQzD321DuCQJUqOuJKIA0IM2+W2xtYHdKOmZ4dR6fExsd4SXL+WQ==}
    engines: {node: '>=6'}

  events@3.3.0:
    resolution: {integrity: sha512-mQw+2fkQbALzQ7V0MY0IqdnXNOeTtP4r0lN9z7AAawCXgqea7bDii20AYrIBrFd/Hx0M2Ocz6S111CaFkUcb0Q==}
    engines: {node: '>=0.8.x'}

  eventsource-parser@3.0.6:
    resolution: {integrity: sha512-Vo1ab+QXPzZ4tCa8SwIHJFaSzy4R6SHf7BY79rFBDf0idraZWAkYrDjDj8uWaSm3S2TK+hJ7/t1CEmZ7jXw+pg==}
    engines: {node: '>=18.0.0'}

  eventsource@3.0.7:
    resolution: {integrity: sha512-CRT1WTyuQoD771GW56XEZFQ/ZoSfWid1alKGDYMmkt2yl8UXrVR4pspqWNEcqKvVIzg6PAltWjxcSSPrboA4iA==}
    engines: {node: '>=18.0.0'}

  execa@5.1.1:
    resolution: {integrity: sha512-8uSpZZocAZRBAPIEINJj3Lo9HyGitllczc27Eh5YYojjMFMn8yHMDMaUHE2Jqfq05D/wucwI4JGURyXt1vchyg==}
    engines: {node: '>=10'}

  execa@8.0.1:
    resolution: {integrity: sha512-VyhnebXciFV2DESc+p6B+y0LjSm0krU4OgJN44qFAhBY0TJ+1V61tYD2+wHusZ6F9n5K+vl8k0sTy7PEfV4qpg==}
    engines: {node: '>=16.17'}

  execa@9.6.0:
    resolution: {integrity: sha512-jpWzZ1ZhwUmeWRhS7Qv3mhpOhLfwI+uAX4e5fOcXqwMR7EcJ0pj2kV1CVzHVMX/LphnKWD3LObjZCoJ71lKpHw==}
    engines: {node: ^18.19.0 || >=20.5.0}

  expect-type@1.2.2:
    resolution: {integrity: sha512-JhFGDVJ7tmDJItKhYgJCGLOWjuK9vPxiXoUFLwLDc99NlmklilbiQJwoctZtt13+xMw91MCk/REan6MWHqDjyA==}
    engines: {node: '>=12.0.0'}

  express-rate-limit@7.5.1:
    resolution: {integrity: sha512-7iN8iPMDzOMHPUYllBEsQdWVB6fPDMPqwjBaFrgr4Jgr/+okjvzAy+UHlYYL/Vs0OsOrMkwS6PJDkFlJwoxUnw==}
    engines: {node: '>= 16'}
    peerDependencies:
      express: '>= 4.11'

  express@4.21.2:
    resolution: {integrity: sha512-28HqgMZAmih1Czt9ny7qr6ek2qddF4FclbMzwhCREB6OFfH+rXAnuNCwo1/wFvrtbgsQDb4kSbX9de9lFbrXnA==}
    engines: {node: '>= 0.10.0'}

  express@5.1.0:
    resolution: {integrity: sha512-DT9ck5YIRU+8GYzzU5kT3eHGA5iL+1Zd0EutOmTE9Dtk+Tvuzd23VBU+ec7HPNSTxXYO55gPV/hq4pSBJDjFpA==}
    engines: {node: '>= 18'}

  extendable-error@0.1.7:
    resolution: {integrity: sha512-UOiS2in6/Q0FK0R0q6UY9vYpQ21mr/Qn1KOnte7vsACuNJf514WvCCUHSRCPcgjPT2bAhNIJdlE6bVap1GKmeg==}

  external-editor@3.1.0:
    resolution: {integrity: sha512-hMQ4CX1p1izmuLYyZqLMO/qGNw10wSv9QDCPfzXfyFrOaCSSoRfqE1Kf1s5an66J5JZC62NewG+mK49jOCtQew==}
    engines: {node: '>=4'}

  fake-indexeddb@6.2.1:
    resolution: {integrity: sha512-M4fKJ1Xnru5RpfBVa5hECmo5gLFa3zJyC+cPiZpJL2AbFnepLiIPjIki4LwLCcAoHlOROqKvlJXwpRt/bU6nHw==}
    engines: {node: '>=18'}

  fast-deep-equal@3.1.3:
    resolution: {integrity: sha512-f3qQ9oQy9j2AhBe/H9VC91wLmKBCCU/gDOnKNAYG5hswO7BLKj09Hc5HYNz9cGI++xlpDCIgDaitVs03ATR84Q==}

  fast-glob@3.3.3:
    resolution: {integrity: sha512-7MptL8U0cqcFdzIzwOTHoilX9x5BrNqye7Z/LuC7kCMRio1EMSyqRK3BEAUD7sXRq4iT4AzTVuZdhgQ2TCvYLg==}
    engines: {node: '>=8.6.0'}

  fast-json-stable-stringify@2.1.0:
    resolution: {integrity: sha512-lhd/wF+Lk98HZoTCtlVraHtfh5XYijIjalXck7saUtuanSDyLMxnHhSXEDJqHxD7msR8D0uCmqlkwjCV8xvwHw==}

  fast-levenshtein@2.0.6:
    resolution: {integrity: sha512-DCXu6Ifhqcks7TZKY3Hxp3y6qphY5SJZmrWMDrKcERSOXWQdMhU9Ig/PYrzyw/ul9jOIyh0N4M0tbC5hodg8dw==}

  fast-uri@3.1.0:
    resolution: {integrity: sha512-iPeeDKJSWf4IEOasVVrknXpaBV0IApz/gp7S2bb7Z4Lljbl2MGJRqInZiUrQwV16cpzw/D3S5j5Julj/gT52AA==}

  fastq@1.19.1:
    resolution: {integrity: sha512-GwLTyxkCXjXbxqIhTsMI2Nui8huMPtnxg7krajPJAjnEG/iiOS7i+zCtWGZR9G0NBKbXKh6X9m9UIsYX/N6vvQ==}

  fdir@6.5.0:
    resolution: {integrity: sha512-tIbYtZbucOs0BRGqPJkshJUYdL+SDH7dVM8gjy+ERp3WAUjLEFJE+02kanyHtwjWOnwrKYBiwAmM0p4kLJAnXg==}
    engines: {node: '>=12.0.0'}
    peerDependencies:
      picomatch: ^3 || ^4
    peerDependenciesMeta:
      picomatch:
        optional: true

  figlet@1.8.2:
    resolution: {integrity: sha512-iPCpE9B/rOcjewIzDnagP9F2eySzGeHReX8WlrZQJkqFBk2wvq8gY0c6U6Hd2y9HnX1LQcYSeP7aEHoPt6sVKQ==}
    engines: {node: '>= 0.4.0'}
    hasBin: true

  figma-api@2.0.2-beta:
    resolution: {integrity: sha512-XWDYVee5d6s2xrB0oN0Tn9Q8+fLWMwuXw+Yyvryz2nym5XXXT/VvO7Nu8H0JdbgS4EAif568l7FVn2ufypo27w==}

  figures@6.1.0:
    resolution: {integrity: sha512-d+l3qxjSesT4V7v2fh+QnmFnUWv9lSpjarhShNTgBOfA0ttejbQUAlHLitbjkoRiDulW0OPoQPYIGhIC8ohejg==}
    engines: {node: '>=18'}

  file-entry-cache@8.0.0:
    resolution: {integrity: sha512-XXTUwCvisa5oacNGRP9SfNtYBNAMi+RPwBFmblZEF7N7swHYQS6/Zfk7SRwx4D5j3CH211YNRco1DEMNVfZCnQ==}
    engines: {node: '>=16.0.0'}

  filelist@1.0.4:
    resolution: {integrity: sha512-w1cEuf3S+DrLCQL7ET6kz+gmlJdbq9J7yXCSjK/OZCPA+qEN1WyF4ZAf0YYJa4/shHJra2t/d/r8SV4Ji+x+8Q==}

  fill-range@7.1.1:
    resolution: {integrity: sha512-YsGpe3WHLK8ZYi4tWDg2Jy3ebRz2rXowDxnld4bkQB00cc/1Zw9AWnC0i9ztDJitivtQvaI9KaLyKrc+hBW0yg==}
    engines: {node: '>=8'}

  finalhandler@1.3.1:
    resolution: {integrity: sha512-6BN9trH7bp3qvnrRyzsBz+g3lZxTNZTbVO2EV1CS0WIcDbawYVdYvGflME/9QP0h0pYlCDBCTjYa9nZzMDpyxQ==}
    engines: {node: '>= 0.8'}

  finalhandler@2.1.0:
    resolution: {integrity: sha512-/t88Ty3d5JWQbWYgaOGCCYfXRwV1+be02WqYYlL6h0lEiUAMPM8o8qKGO01YIkOHzka2up08wvgYD0mDiI+q3Q==}
    engines: {node: '>= 0.8'}

  find-up@4.1.0:
    resolution: {integrity: sha512-PpOwAdQ/YlXQ2vj8a3h8IipDuYRi3wceVQQGYWxNINccq40Anw7BlsEXCMbt1Zt+OLA6Fq9suIpIWD0OsnISlw==}
    engines: {node: '>=8'}

  find-up@5.0.0:
    resolution: {integrity: sha512-78/PXT1wlLLDgTzDs7sjq9hzz0vXD+zn+7wypEe4fXQxCmdmqfGsEPQxmiCSQI3ajFV91bVSsvNtrJRiW6nGng==}
    engines: {node: '>=10'}

  find-up@7.0.0:
    resolution: {integrity: sha512-YyZM99iHrqLKjmt4LJDj58KI+fYyufRLBSYcqycxf//KpBk9FoewoGX0450m9nB44qrZnovzC2oeP5hUibxc/g==}
    engines: {node: '>=18'}

  flat-cache@4.0.1:
    resolution: {integrity: sha512-f7ccFPK3SXFHpx15UIGyRJ/FJQctuKZ0zVuN3frBo4HnK3cay9VEW0R6yPYFHC0AgqhukPzKjq22t5DmAyqGyw==}
    engines: {node: '>=16'}

  flatted@3.3.3:
    resolution: {integrity: sha512-GX+ysw4PBCz0PzosHDepZGANEuFCMLrnRTiEy9McGjmkCQYwRq4A/X786G/fjM/+OjsWSU1ZrY5qyARZmO/uwg==}

  follow-redirects@1.15.11:
    resolution: {integrity: sha512-deG2P0JfjrTxl50XGCDyfI97ZGVCxIpfKYmfyrQ54n5FO/0gfIES8C/Psl6kWVDolizcaaxZJnTS0QSMxvnsBQ==}
    engines: {node: '>=4.0'}
    peerDependencies:
      debug: '*'
    peerDependenciesMeta:
      debug:
        optional: true

  for-each@0.3.5:
    resolution: {integrity: sha512-dKx12eRCVIzqCxFGplyFKJMPvLEWgmNtUrpTiJIR5u97zEhRG8ySrtboPHZXx7daLxQVrl643cTzbab2tkQjxg==}
    engines: {node: '>= 0.4'}

  foreground-child@3.3.1:
    resolution: {integrity: sha512-gIXjKqtFuWEgzFRJA9WCQeSJLZDjgJUOMCMzxtvFq/37KojM1BFGufqsCy0r4qSQmYLsZYMeyRqzIWOMup03sw==}
    engines: {node: '>=14'}

  form-data-encoder@1.7.2:
    resolution: {integrity: sha512-qfqtYan3rxrnCk1VYaA4H+Ms9xdpPqvLZa6xmMgFvhO32x7/3J/ExcTd6qpxM0vH2GdMI+poehyBZvqfMTto8A==}

  form-data@4.0.4:
    resolution: {integrity: sha512-KrGhL9Q4zjj0kiUt5OO4Mr/A/jlI2jDYs5eHBpYHPcBEVSiipAvn2Ko2HnPe20rmcuuvMHNdZFp+4IlGTMF0Ow==}
    engines: {node: '>= 6'}

  formdata-node@4.4.1:
    resolution: {integrity: sha512-0iirZp3uVDjVGt9p49aTaqjk84TrglENEDuqfdlZQ1roC9CWlPk6Avf8EEnZNcAqPonwkG35x4n3ww/1THYAeQ==}
    engines: {node: '>= 12.20'}

  forwarded@0.2.0:
    resolution: {integrity: sha512-buRG0fpBtRHSTCOASe6hD258tEubFoRLb4ZNA6NxMVHNw2gOcwHo9wyablzMzOA5z9xA9L1KNjk/Nt6MT9aYow==}
    engines: {node: '>= 0.6'}

  fresh@0.5.2:
    resolution: {integrity: sha512-zJ2mQYM18rEFOudeV4GShTGIQ7RbzA7ozbU9I/XBpm7kqgMywgmylMwXHxZJmkVoYkna9d2pVXVXPdYTP9ej8Q==}
    engines: {node: '>= 0.6'}

  fresh@2.0.0:
    resolution: {integrity: sha512-Rx/WycZ60HOaqLKAi6cHRKKI7zxWbJ31MhntmtwMoaTeF7XFH9hhBp8vITaMidfljRQ6eYWCKkaTK+ykVJHP2A==}
    engines: {node: '>= 0.8'}

  fs-extra@11.3.1:
    resolution: {integrity: sha512-eXvGGwZ5CL17ZSwHWd3bbgk7UUpF6IFHtP57NYYakPvHOs8GDgDe5KJI36jIJzDkJ6eJjuzRA8eBQb6SkKue0g==}
    engines: {node: '>=14.14'}

  fs-extra@7.0.1:
    resolution: {integrity: sha512-YJDaCJZEnBmcbw13fvdAM9AwNOJwOzrE4pqMqBq5nFiEqXUqHwlK4B+3pUw6JNvfSPtX05xFHtYy/1ni01eGCw==}
    engines: {node: '>=6 <7 || >=8'}

  fs-extra@8.1.0:
    resolution: {integrity: sha512-yhlQgA6mnOJUKOsRUFsgJdQCvkKhcz8tlZG5HBQfReYZy46OwLcY+Zia0mtdHsOo9y/hP+CxMN0TU9QxoOtG4g==}
    engines: {node: '>=6 <7 || >=8'}

  fsevents@2.3.2:
    resolution: {integrity: sha512-xiqMQR4xAeHTuB9uWm+fFRcIOgKBMiOBP+eXiyT7jsgVCq1bkVygt00oASowB7EdtpOHaaPgKt812P9ab+DDKA==}
    engines: {node: ^8.16.0 || ^10.6.0 || >=11.0.0}
    os: [darwin]

  fsevents@2.3.3:
    resolution: {integrity: sha512-5xoDfX+fL7faATnagmWPpbFtwh/R77WmMMqqHGS65C3vvB0YHrgF+B1YmZ3441tMj5n63k0212XNoJwzlhffQw==}
    engines: {node: ^8.16.0 || ^10.6.0 || >=11.0.0}
    os: [darwin]

  function-bind@1.1.2:
    resolution: {integrity: sha512-7XHNxH7qX9xG5mIwxkhumTox/MIRNcOgDrxWsMt2pAr23WHp6MrRlN7FBSFpCpr+oVO0F744iUgR82nJMfG2SA==}

  function.prototype.name@1.1.8:
    resolution: {integrity: sha512-e5iwyodOHhbMr/yNrc7fDYG4qlbIvI5gajyzPnb5TCwyhjApznQh1BMFou9b30SevY43gCJKXycoCBjMbsuW0Q==}
    engines: {node: '>= 0.4'}

  functions-have-names@1.2.3:
    resolution: {integrity: sha512-xckBUXyTIqT97tq2x2AMb+g163b5JFysYk0x4qxNFwbfQkmNZoiRHb6sPzI9/QV33WeuvVYBUIiD4NzNIyqaRQ==}

  get-caller-file@2.0.5:
    resolution: {integrity: sha512-DyFP3BM/3YHTQOCUL/w0OZHR0lpKeGrxotcHWcqNEdnltqFwXVfhEBQ94eIo34AfQpo0rGki4cyIiftY06h2Fg==}
    engines: {node: 6.* || 8.* || >= 10.*}

  get-east-asian-width@1.3.0:
    resolution: {integrity: sha512-vpeMIQKxczTD/0s2CdEWHcb0eeJe6TFjxb+J5xgX7hScxqrGuyjmv4c1D4A/gelKfyox0gJJwIHF+fLjeaM8kQ==}
    engines: {node: '>=18'}

  get-func-name@2.0.2:
    resolution: {integrity: sha512-8vXOvuE167CtIc3OyItco7N/dpRtBbYOsPsXCz7X/PMnlGjYjSGuZJgM1Y7mmew7BKf9BqvLX2tnOVy1BBUsxQ==}

  get-intrinsic@1.3.0:
    resolution: {integrity: sha512-9fSjSaos/fRIVIp+xSJlE6lfwhES7LNtKaCBIamHsjr2na1BiABJPo0mOjjz8GJDURarmCPGqaiVg5mfjb98CQ==}
    engines: {node: '>= 0.4'}

  get-port@7.1.0:
    resolution: {integrity: sha512-QB9NKEeDg3xxVwCCwJQ9+xycaz6pBB6iQ76wiWMl1927n0Kir6alPiP+yuiICLLU4jpMe08dXfpebuQppFA2zw==}
    engines: {node: '>=16'}

  get-proto@1.0.1:
    resolution: {integrity: sha512-sTSfBjoXBp89JvIKIefqw7U2CCebsc74kiY6awiGogKtoSGbgjYE/G/+l9sF3MWFPNc9IcoOC4ODfKHfxFmp0g==}
    engines: {node: '>= 0.4'}

  get-stream@6.0.1:
    resolution: {integrity: sha512-ts6Wi+2j3jQjqi70w5AlN8DFnkSwC+MqmxEzdEALB2qXZYV3X/b1CTfgPLGJNMeAWxdPfU8FO1ms3NUfaHCPYg==}
    engines: {node: '>=10'}

  get-stream@8.0.1:
    resolution: {integrity: sha512-VaUJspBffn/LMCJVoMvSAdmscJyS1auj5Zulnn5UoYcY531UWmdwhRWkcGKnGU93m5HSXP9LP2usOryrBtQowA==}
    engines: {node: '>=16'}

  get-stream@9.0.1:
    resolution: {integrity: sha512-kVCxPF3vQM/N0B1PmoqVUqgHP+EeVjmZSQn+1oCRPxd2P21P2F19lIgbR3HBosbB1PUhOAoctJnfEn2GbN2eZA==}
    engines: {node: '>=18'}

  get-symbol-description@1.1.0:
    resolution: {integrity: sha512-w9UMqWwJxHNOvoNzSJ2oPF5wvYcvP7jUvYzhp67yEhTi17ZDBBC1z9pTdGuzjD+EFIqLSYRweZjqfiPzQ06Ebg==}
    engines: {node: '>= 0.4'}

  get-tsconfig@4.10.1:
    resolution: {integrity: sha512-auHyJ4AgMz7vgS8Hp3N6HXSmlMdUyhSUrfBF16w153rxtLIEOE+HGqaBppczZvnHLqQJfiHotCYpNhl0lUROFQ==}

  git-raw-commits@4.0.0:
    resolution: {integrity: sha512-ICsMM1Wk8xSGMowkOmPrzo2Fgmfo4bMHLNX6ytHjajRJUqvHOw/TFapQ+QG75c3X/tTDDhOSRPGC52dDbNM8FQ==}
    engines: {node: '>=16'}
    hasBin: true

  glob-parent@5.1.2:
    resolution: {integrity: sha512-AOIgSQCepiJYwP3ARnGx+5VnTu2HBYdzbGP45eLw1vr3zB3vZLeyed1sC9hnbcOc9/SrMyM5RPQrkGz4aS9Zow==}
    engines: {node: '>= 6'}

  glob-parent@6.0.2:
    resolution: {integrity: sha512-XxwI8EOhVQgWp6iDL+3b0r86f4d6AX6zSU55HfB4ydCEuXLXc5FcYeOu+nnGftS4TEju/11rt4KJPTMgbfmv4A==}
    engines: {node: '>=10.13.0'}

  glob@10.4.5:
    resolution: {integrity: sha512-7Bv8RF0k6xjo7d4A/PxYLbUCfb6c+Vpd2/mB2yRDlew7Jb5hEXiCD9ibfO7wpk8i4sevK6DFny9h7EYbM3/sHg==}
    hasBin: true

  glob@11.0.3:
    resolution: {integrity: sha512-2Nim7dha1KVkaiF4q6Dj+ngPPMdfvLJEOpZk/jKiUAkqKebpGAWQXAq9z1xu9HKu5lWfqw/FASuccEjyznjPaA==}
    engines: {node: 20 || >=22}
    hasBin: true

  global-directory@4.0.1:
    resolution: {integrity: sha512-wHTUcDUoZ1H5/0iVqEudYW4/kAlN5cZ3j/bXn0Dpbizl9iaUVeWSHqiOjsgk6OW2bkLclbBjzewBz6weQ1zA2Q==}
    engines: {node: '>=18'}

  globals@14.0.0:
    resolution: {integrity: sha512-oahGvuMGQlPw/ivIYBjVSrWAfWLBeku5tpPE2fOPLi+WHffIWbuh2tCjhyQhTBPMf5E9jDEH4FOmTYgYwbKwtQ==}
    engines: {node: '>=18'}

  globalthis@1.0.4:
    resolution: {integrity: sha512-DpLKbNU4WylpxJykQujfCcwYWiV/Jhm50Goo0wrVILAv5jOr9d+H+UR3PhSCD2rCCEIg0uc+G+muBTwD54JhDQ==}
    engines: {node: '>= 0.4'}

  globby@11.1.0:
    resolution: {integrity: sha512-jhIXaOzy1sb8IyocaruWSn1TjmnBVs8Ayhcy83rmxNJ8q2uWKCAj3CnJY+KpGSXCueAPc0i05kVvVKtP1t9S3g==}
    engines: {node: '>=10'}

  gopd@1.2.0:
    resolution: {integrity: sha512-ZUKRh6/kUFoAiTAtTYPZJ3hw9wNxx+BIBOijnlG9PnrJsCcSjs1wyyD6vJpaYtgnzDrKYRSqf3OO6Rfa93xsRg==}
    engines: {node: '>= 0.4'}

  graceful-fs@4.2.11:
    resolution: {integrity: sha512-RbJ5/jmFcNNCcDV5o9eTnBLJ/HszWV0P73bc+Ff4nS/rJj+YaS6IGyiOL0VoBYX+l1Wrl3k63h/KrH+nhJ0XvQ==}

  gradient-string@3.0.0:
    resolution: {integrity: sha512-frdKI4Qi8Ihp4C6wZNB565de/THpIaw3DjP5ku87M+N9rNSGmPTjfkq61SdRXB7eCaL8O1hkKDvf6CDMtOzIAg==}
    engines: {node: '>=14'}

  graphemer@1.4.0:
    resolution: {integrity: sha512-EtKwoO6kxCL9WO5xipiHTZlSzBm7WLT627TqC/uVRd0HKmq8NXyebnNYxDoBi7wt8eTWrUrKXCOVaFq9x1kgag==}

  graphql-query-complexity@0.12.0:
    resolution: {integrity: sha512-fWEyuSL6g/+nSiIRgIipfI6UXTI7bAxrpPlCY1c0+V3pAEUo1ybaKmSBgNr1ed2r+agm1plJww8Loig9y6s2dw==}
    peerDependencies:
      graphql: ^14.6.0 || ^15.0.0 || ^16.0.0

  graphql-scalars@1.24.2:
    resolution: {integrity: sha512-FoZ11yxIauEnH0E5rCUkhDXHVn/A6BBfovJdimRZCQlFCl+h7aVvarKmI15zG4VtQunmCDdqdtNs6ixThy3uAg==}
    engines: {node: '>=10'}
    peerDependencies:
      graphql: ^0.8.0 || ^0.9.0 || ^0.10.0 || ^0.11.0 || ^0.12.0 || ^0.13.0 || ^14.0.0 || ^15.0.0 || ^16.0.0

  graphql-tag@2.12.6:
    resolution: {integrity: sha512-FdSNcu2QQcWnM2VNvSCCDCVS5PpPqpzgFT8+GXzqJuoDd0CBncxCY278u4mhRO7tMgo2JjgJA5aZ+nWSQ/Z+xg==}
    engines: {node: '>=10'}
    peerDependencies:
      graphql: ^0.9.0 || ^0.10.0 || ^0.11.0 || ^0.12.0 || ^0.13.0 || ^14.0.0 || ^15.0.0 || ^16.0.0

  graphql@16.11.0:
    resolution: {integrity: sha512-mS1lbMsxgQj6hge1XZ6p7GPhbrtFwUFYi3wRzXAC/FmYnyXMTvvI3td3rjmQ2u8ewXueaSvRPWaEcgVVOT9Jnw==}
    engines: {node: ^12.22.0 || ^14.16.0 || ^16.0.0 || >=17.0.0}

  has-bigints@1.1.0:
    resolution: {integrity: sha512-R3pbpkcIqv2Pm3dUwgjclDRVmWpTJW2DcMzcIhEXEx1oh/CEMObMm3KLmRJOdvhM7o4uQBnwr8pzRK2sJWIqfg==}
    engines: {node: '>= 0.4'}

  has-flag@4.0.0:
    resolution: {integrity: sha512-EykJT/Q1KjTWctppgIAgfSO0tKVuZUjhgMr17kqTumMl6Afv3EISleU7qZUzoXDFTAHTDC4NOoG/ZxU3EvlMPQ==}
    engines: {node: '>=8'}

  has-property-descriptors@1.0.2:
    resolution: {integrity: sha512-55JNKuIW+vq4Ke1BjOTjM2YctQIvCT7GFzHwmfZPGo5wnrgkid0YQtnAleFSqumZm4az3n2BS+erby5ipJdgrg==}

  has-proto@1.2.0:
    resolution: {integrity: sha512-KIL7eQPfHQRC8+XluaIw7BHUwwqL19bQn4hzNgdr+1wXoU0KKj6rufu47lhY7KbJR2C6T6+PfyN0Ea7wkSS+qQ==}
    engines: {node: '>= 0.4'}

  has-symbols@1.1.0:
    resolution: {integrity: sha512-1cDNdwJ2Jaohmb3sg4OmKaMBwuC48sYni5HUw2DvsC8LjGTLK9h+eb1X6RyuOHe4hT0ULCW68iomhjUoKUqlPQ==}
    engines: {node: '>= 0.4'}

  has-tostringtag@1.0.2:
    resolution: {integrity: sha512-NqADB8VjPFLM2V0VvHUewwwsw0ZWBaIdgo+ieHtK3hasLz4qeCRjYcqfB6AQrBggRKppKF8L52/VqdVsO47Dlw==}
    engines: {node: '>= 0.4'}

  hasown@2.0.2:
    resolution: {integrity: sha512-0hJU9SCPvmMzIBdZFqNPXWa6dqh7WdH0cII9y+CyS8rG3nL48Bclra9HmKhVVUHyPWNH5Y7xDwAB7bfgSjkUMQ==}
    engines: {node: '>= 0.4'}

  highlight.js@10.7.3:
    resolution: {integrity: sha512-tzcUFauisWKNHaRkN4Wjl/ZA07gENAjFl3J/c480dprkGTg5EQstgaNFqBfUqCq54kZRIEcreTsAgF/m2quD7A==}

  html-encoding-sniffer@4.0.0:
    resolution: {integrity: sha512-Y22oTqIU4uuPgEemfz7NDJz6OeKf12Lsu+QC+s3BVpda64lTiMYCyGwg5ki4vFxkMwQdeZDl2adZoqUgdFuTgQ==}
    engines: {node: '>=18'}

  html-escaper@2.0.2:
    resolution: {integrity: sha512-H2iMtd0I4Mt5eYiapRdIDjp+XzelXQ0tFE4JS7YFwFevXXMmOp9myNrUvCg0D6ws8iqkRPBfKHgbwig1SmlLfg==}

  http-errors@2.0.0:
    resolution: {integrity: sha512-FtwrG/euBzaEjYeRqOgly7G0qviiXoJWnvEH2Z1plBdXgbyjv34pHTSb9zoeHMyDy33+DWy5Wt9Wo+TURtOYSQ==}
    engines: {node: '>= 0.8'}

  http-proxy-agent@7.0.2:
    resolution: {integrity: sha512-T1gkAiYYDWYx3V5Bmyu7HcfcvL7mUrTWiM6yOfa3PIphViJ/gFPbvidQ+veqSOHci/PxBcDabeUNCzpOODJZig==}
    engines: {node: '>= 14'}

  https-proxy-agent@7.0.6:
    resolution: {integrity: sha512-vK9P5/iUfdl95AI+JVyUuIcVtd4ofvtrOr3HNtM2yxC9bnMbEdp3x01OhQNnjb8IJYi38VlTE3mBXwcfvywuSw==}
    engines: {node: '>= 14'}

  human-id@4.1.1:
    resolution: {integrity: sha512-3gKm/gCSUipeLsRYZbbdA1BD83lBoWUkZ7G9VFrhWPAU76KwYo5KR8V28bpoPm/ygy0x5/GCbpRQdY7VLYCoIg==}
    hasBin: true

  human-signals@2.1.0:
    resolution: {integrity: sha512-B4FFZ6q/T2jhhksgkbEW3HBvWIfDW85snkQgawt07S7J5QXTk6BkNV+0yAeZrM5QpMAdYlocGoljn0sJ/WQkFw==}
    engines: {node: '>=10.17.0'}

  human-signals@5.0.0:
    resolution: {integrity: sha512-AXcZb6vzzrFAUE61HnN4mpLqd/cSIwNQjtNWR0euPm6y0iqx3G4gOXaIDdtdDwZmhwe82LA6+zinmW4UBWVePQ==}
    engines: {node: '>=16.17.0'}

  human-signals@8.0.1:
    resolution: {integrity: sha512-eKCa6bwnJhvxj14kZk5NCPc6Hb6BdsU9DZcOnmQKSnO1VKrfV0zCvtttPZUsBvjmNDn8rpcJfpwSYnHBjc95MQ==}
    engines: {node: '>=18.18.0'}

  humanize-ms@1.2.1:
    resolution: {integrity: sha512-Fl70vYtsAFb/C06PTS9dZBo7ihau+Tu/DNCk/OyHhea07S+aeMWpFFkUaXRa8fI+ScZbEI8dfSxwY7gxZ9SAVQ==}

  husky@9.1.7:
    resolution: {integrity: sha512-5gs5ytaNjBrh5Ow3zrvdUUY+0VxIuWVL4i9irt6friV+BqdCfmV11CQTWMiBYWHbXhco+J1kHfTOUkePhCDvMA==}
    engines: {node: '>=18'}
    hasBin: true

  iconv-lite@0.4.24:
    resolution: {integrity: sha512-v3MXnZAcvnywkTUEZomIActle7RXXeedOR31wwl7VlyoXO4Qi9arvSenNQWne1TcRwhCL1HwLI21bEqdpj8/rA==}
    engines: {node: '>=0.10.0'}

  iconv-lite@0.6.3:
    resolution: {integrity: sha512-4fCk79wshMdzMp2rH06qWrJE4iolqLhCUH+OiuIgU++RB0+94NlDL81atO7GX55uUKueo0txHNtvEyI6D7WdMw==}
    engines: {node: '>=0.10.0'}

  ieee754@1.2.1:
    resolution: {integrity: sha512-dcyqhDvX1C46lXZcVqCpK+FtMRQVdIMN6/Df5js2zouUsqG7I6sFxitIC+7KYK29KdXOLHdu9zL4sFnoVQnqaA==}

  ignore@5.3.2:
    resolution: {integrity: sha512-hsBTNUqQTDwkWtcdYI2i06Y/nUBEsNEDJKjWdigLvegy8kDuJAS8uRlpkkcQpyEXL0Z/pjDy5HBmMjRCJ2gq+g==}
    engines: {node: '>= 4'}

  ignore@7.0.5:
    resolution: {integrity: sha512-Hs59xBNfUIunMFgWAbGX5cq6893IbWg4KnrjbYwX3tx0ztorVgTDA6B2sxf8ejHJ4wz8BqGUMYlnzNBer5NvGg==}
    engines: {node: '>= 4'}

  import-fresh@3.3.1:
    resolution: {integrity: sha512-TR3KfrTZTYLPB6jUjfx6MF9WcWrHL9su5TObK4ZkYgBdWKPOFoSoQIdEuTuR82pmtxH2spWG9h6etwfr1pLBqQ==}
    engines: {node: '>=6'}

  import-meta-resolve@4.2.0:
    resolution: {integrity: sha512-Iqv2fzaTQN28s/FwZAoFq0ZSs/7hMAHJVX+w8PZl3cY19Pxk6jFFalxQoIfW2826i/fDLXv8IiEZRIT0lDuWcg==}

  imurmurhash@0.1.4:
    resolution: {integrity: sha512-JmXMZ6wuvDmLiHEml9ykzqO6lwFbof0GG4IkcGaENdCRDDmMVnny7s5HsIgHCbaq0w2MyPhDqkhTUgS2LU2PHA==}
    engines: {node: '>=0.8.19'}

  inherits@2.0.4:
    resolution: {integrity: sha512-k/vGaX4/Yla3WzyMCvTQOXYeIHvqOKtnqBduzTHpzpQZzAskKMhZ2K+EnBiSM9zGSoIFeMpXKxa4dYeZIQqewQ==}

  ini@1.3.8:
    resolution: {integrity: sha512-JV/yugV2uzW5iMRSiZAyDtQd+nxtUnjeLt0acNdw98kKLrvuRVyB80tsREOE7yvGVgalhZ6RNXCmEHkUKBKxew==}

  ini@4.1.1:
    resolution: {integrity: sha512-QQnnxNyfvmHFIsj7gkPcYymR8Jdw/o7mp5ZFihxn6h8Ci6fh3Dx4E1gPjpQEpIuPo9XVNY/ZUwh4BPMjGyL01g==}
    engines: {node: ^14.17.0 || ^16.13.0 || >=18.0.0}

  inquirer@9.3.7:
    resolution: {integrity: sha512-LJKFHCSeIRq9hanN14IlOtPSTe3lNES7TYDTE2xxdAy1LS5rYphajK1qtwvj3YmQXvvk0U2Vbmcni8P9EIQW9w==}
    engines: {node: '>=18'}

  internal-slot@1.1.0:
    resolution: {integrity: sha512-4gd7VpWNQNB4UKKCFFVcp1AVv+FMOgs9NKzjHKusc8jTMhd5eL1NqQqOpE0KzMds804/yHlglp3uxgluOqAPLw==}
    engines: {node: '>= 0.4'}

  ipaddr.js@1.9.1:
    resolution: {integrity: sha512-0KI/607xoxSToH7GjN1FfSbLoU0+btTicjsQSWQlh/hZykN8KpmMf7uYwPW3R+akZ6R/w18ZlXSHBYXiYUPO3g==}
    engines: {node: '>= 0.10'}

  is-array-buffer@3.0.5:
    resolution: {integrity: sha512-DDfANUiiG2wC1qawP66qlTugJeL5HyzMpfr8lLK+jMQirGzNod0B12cFB/9q838Ru27sBwfw78/rdoU7RERz6A==}
    engines: {node: '>= 0.4'}

  is-arrayish@0.2.1:
    resolution: {integrity: sha512-zz06S8t0ozoDXMG+ube26zeCTNXcKIPJZJi8hBrF4idCLms4CG9QtK7qBl1boi5ODzFpjswb5JPmHCbMpjaYzg==}

  is-async-function@2.1.1:
    resolution: {integrity: sha512-9dgM/cZBnNvjzaMYHVoxxfPj2QXt22Ev7SuuPrs+xav0ukGB0S6d4ydZdEiM48kLx5kDV+QBPrpVnFyefL8kkQ==}
    engines: {node: '>= 0.4'}

  is-bigint@1.1.0:
    resolution: {integrity: sha512-n4ZT37wG78iz03xPRKJrHTdZbe3IicyucEtdRsV5yglwc3GyUfbAfpSeD0FJ41NbUNSt5wbhqfp1fS+BgnvDFQ==}
    engines: {node: '>= 0.4'}

  is-binary-path@2.1.0:
    resolution: {integrity: sha512-ZMERYes6pDydyuGidse7OsHxtbI7WVeUEozgR/g7rd0xUimYNlvZRE/K2MgZTjWy725IfelLeVcEM97mmtRGXw==}
    engines: {node: '>=8'}

  is-boolean-object@1.2.2:
    resolution: {integrity: sha512-wa56o2/ElJMYqjCjGkXri7it5FbebW5usLw/nPmCMs5DeZ7eziSYZhSmPRn0txqeW4LnAmQQU7FgqLpsEFKM4A==}
    engines: {node: '>= 0.4'}

  is-callable@1.2.7:
    resolution: {integrity: sha512-1BC0BVFhS/p0qtw6enp8e+8OD0UrK0oFLztSjNzhcKA3WDuJxxAPXzPuPtKkjEY9UUoEWlX/8fgKeu2S8i9JTA==}
    engines: {node: '>= 0.4'}

  is-data-view@1.0.2:
    resolution: {integrity: sha512-RKtWF8pGmS87i2D6gqQu/l7EYRlVdfzemCJN/P3UOs//x1QE7mfhvzHIApBTRf7axvT6DMGwSwBXYCT0nfB9xw==}
    engines: {node: '>= 0.4'}

  is-date-object@1.1.0:
    resolution: {integrity: sha512-PwwhEakHVKTdRNVOw+/Gyh0+MzlCl4R6qKvkhuvLtPMggI1WAHt9sOwZxQLSGpUaDnrdyDsomoRgNnCfKNSXXg==}
    engines: {node: '>= 0.4'}

  is-docker@2.2.1:
    resolution: {integrity: sha512-F+i2BKsFrH66iaUFc0woD8sLy8getkwTwtOBjvs56Cx4CgJDeKQeqfz8wAYiSb8JOprWhHH5p77PbmYCvvUuXQ==}
    engines: {node: '>=8'}
    hasBin: true

  is-extglob@2.1.1:
    resolution: {integrity: sha512-SbKbANkN603Vi4jEZv49LeVJMn4yGwsbzZworEoyEiutsN3nJYdbO36zfhGJ6QEDpOZIFkDtnq5JRxmvl3jsoQ==}
    engines: {node: '>=0.10.0'}

  is-finalizationregistry@1.1.1:
    resolution: {integrity: sha512-1pC6N8qWJbWoPtEjgcL2xyhQOP491EQjeUo3qTKcmV8YSDDJrOepfG8pcC7h/QgnQHYSv0mJ3Z/ZWxmatVrysg==}
    engines: {node: '>= 0.4'}

  is-fullwidth-code-point@3.0.0:
    resolution: {integrity: sha512-zymm5+u+sCsSWyD9qNaejV3DFvhCKclKdizYaJUuHA83RLjb7nSuGnddCHGv0hk+KY7BMAlsWeK4Ueg6EV6XQg==}
    engines: {node: '>=8'}

  is-generator-function@1.1.0:
    resolution: {integrity: sha512-nPUB5km40q9e8UfN/Zc24eLlzdSf9OfKByBw9CIdw4H1giPMeA0OIJvbchsCu4npfI2QcMVBsGEBHKZ7wLTWmQ==}
    engines: {node: '>= 0.4'}

  is-glob@4.0.3:
    resolution: {integrity: sha512-xelSayHH36ZgE7ZWhli7pW34hNbNl8Ojv5KVmkJD4hBdD3th8Tfk9vYasLM+mXWOZhFkgZfxhLSnrwRr4elSSg==}
    engines: {node: '>=0.10.0'}

  is-interactive@1.0.0:
    resolution: {integrity: sha512-2HvIEKRoqS62guEC+qBjpvRubdX910WCMuJTZ+I9yvqKU2/12eSL549HMwtabb4oupdj2sMP50k+XJfB/8JE6w==}
    engines: {node: '>=8'}

  is-interactive@2.0.0:
    resolution: {integrity: sha512-qP1vozQRI+BMOPcjFzrjXuQvdak2pHNUMZoeG2eRbiSqyvbEf/wQtEOTOX1guk6E3t36RkaqiSt8A/6YElNxLQ==}
    engines: {node: '>=12'}

  is-map@2.0.3:
    resolution: {integrity: sha512-1Qed0/Hr2m+YqxnM09CjA2d/i6YZNfF6R2oRAOj36eUdS6qIV/huPJNSEpKbupewFs+ZsJlxsjjPbc0/afW6Lw==}
    engines: {node: '>= 0.4'}

  is-negative-zero@2.0.3:
    resolution: {integrity: sha512-5KoIu2Ngpyek75jXodFvnafB6DJgr3u8uuK0LEZJjrU19DrMD3EVERaR8sjz8CCGgpZvxPl9SuE1GMVPFHx1mw==}
    engines: {node: '>= 0.4'}

  is-number-object@1.1.1:
    resolution: {integrity: sha512-lZhclumE1G6VYD8VHe35wFaIif+CTy5SJIi5+3y4psDgWu4wPDoBhF8NxUOinEc7pHgiTsT6MaBb92rKhhD+Xw==}
    engines: {node: '>= 0.4'}

  is-number@7.0.0:
    resolution: {integrity: sha512-41Cifkg6e8TylSpdtTpeLVMqvSBEVzTttHvERD741+pnZ8ANv0004MRL43QKPDlK9cGvNp6NZWZUBlbGXYxxng==}
    engines: {node: '>=0.12.0'}

  is-obj@2.0.0:
    resolution: {integrity: sha512-drqDG3cbczxxEJRoOXcOjtdp1J/lyp1mNn0xaznRs8+muBhgQcrnbspox5X5fOw0HnMnbfDzvnEMEtqDEJEo8w==}
    engines: {node: '>=8'}

  is-plain-obj@4.1.0:
    resolution: {integrity: sha512-+Pgi+vMuUNkJyExiMBt5IlFoMyKnr5zhJ4Uspz58WOhBF5QoIZkFyNHIbBAtHwzVAgk5RtndVNsDRN61/mmDqg==}
    engines: {node: '>=12'}

  is-port-reachable@4.0.0:
    resolution: {integrity: sha512-9UoipoxYmSk6Xy7QFgRv2HDyaysmgSG75TFQs6S+3pDM7ZhKTF/bskZV+0UlABHzKjNVhPjYCLfeZUEg1wXxig==}
    engines: {node: ^12.20.0 || ^14.13.1 || >=16.0.0}

  is-potential-custom-element-name@1.0.1:
    resolution: {integrity: sha512-bCYeRA2rVibKZd+s2625gGnGF/t7DSqDs4dP7CrLA1m7jKWz6pps0LpYLJN8Q64HtmPKJ1hrN3nzPNKFEKOUiQ==}

  is-promise@4.0.0:
    resolution: {integrity: sha512-hvpoI6korhJMnej285dSg6nu1+e6uxs7zG3BYAm5byqDsgJNWwxzM6z6iZiAgQR4TJ30JmBTOwqZUw3WlyH3AQ==}

  is-regex@1.2.1:
    resolution: {integrity: sha512-MjYsKHO5O7mCsmRGxWcLWheFqN9DJ/2TmngvjKXihe6efViPqc274+Fx/4fYj/r03+ESvBdTXK0V6tA3rgez1g==}
    engines: {node: '>= 0.4'}

  is-set@2.0.3:
    resolution: {integrity: sha512-iPAjerrse27/ygGLxw+EBR9agv9Y6uLeYVJMu+QNCoouJ1/1ri0mGrcWpfCqFZuzzx3WjtwxG098X+n4OuRkPg==}
    engines: {node: '>= 0.4'}

  is-shared-array-buffer@1.0.4:
    resolution: {integrity: sha512-ISWac8drv4ZGfwKl5slpHG9OwPNty4jOWPRIhBpxOoD+hqITiwuipOQ2bNthAzwA3B4fIjO4Nln74N0S9byq8A==}
    engines: {node: '>= 0.4'}

  is-stream@2.0.1:
    resolution: {integrity: sha512-hFoiJiTl63nn+kstHGBtewWSKnQLpyb155KHheA1l39uvtO9nWIop1p3udqPcUd/xbF1VLMO4n7OI6p7RbngDg==}
    engines: {node: '>=8'}

  is-stream@3.0.0:
    resolution: {integrity: sha512-LnQR4bZ9IADDRSkvpqMGvt/tEJWclzklNgSw48V5EAaAeDd6qGvN8ei6k5p0tvxSR171VmGyHuTiAOfxAbr8kA==}
    engines: {node: ^12.20.0 || ^14.13.1 || >=16.0.0}

  is-stream@4.0.1:
    resolution: {integrity: sha512-Dnz92NInDqYckGEUJv689RbRiTSEHCQ7wOVeALbkOz999YpqT46yMRIGtSNl2iCL1waAZSx40+h59NV/EwzV/A==}
    engines: {node: '>=18'}

  is-string@1.1.1:
    resolution: {integrity: sha512-BtEeSsoaQjlSPBemMQIrY1MY0uM6vnS1g5fmufYOtnxLGUZM2178PKbhsk7Ffv58IX+ZtcvoGwccYsh0PglkAA==}
    engines: {node: '>= 0.4'}

  is-subdir@1.2.0:
    resolution: {integrity: sha512-2AT6j+gXe/1ueqbW6fLZJiIw3F8iXGJtt0yDrZaBhAZEG1raiTxKWU+IPqMCzQAXOUCKdA4UDMgacKH25XG2Cw==}
    engines: {node: '>=4'}

  is-symbol@1.1.1:
    resolution: {integrity: sha512-9gGx6GTtCQM73BgmHQXfDmLtfjjTUDSyoxTCbp5WtoixAhfgsDirWIcVQ/IHpvI5Vgd5i/J5F7B9cN/WlVbC/w==}
    engines: {node: '>= 0.4'}

  is-text-path@2.0.0:
    resolution: {integrity: sha512-+oDTluR6WEjdXEJMnC2z6A4FRwFoYuvShVVEGsS7ewc0UTi2QtAKMDJuL4BDEVt+5T7MjFo12RP8ghOM75oKJw==}
    engines: {node: '>=8'}

  is-typed-array@1.1.15:
    resolution: {integrity: sha512-p3EcsicXjit7SaskXHs1hA91QxgTw46Fv6EFKKGS5DRFLD8yKnohjF3hxoju94b/OcMZoQukzpPpBE9uLVKzgQ==}
    engines: {node: '>= 0.4'}

  is-unicode-supported@0.1.0:
    resolution: {integrity: sha512-knxG2q4UC3u8stRGyAVJCOdxFmv5DZiRcdlIaAQXAbSfJya+OhopNotLQrstBhququ4ZpuKbDc/8S6mgXgPFPw==}
    engines: {node: '>=10'}

  is-unicode-supported@1.3.0:
    resolution: {integrity: sha512-43r2mRvz+8JRIKnWJ+3j8JtjRKZ6GmjzfaE/qiBJnikNnYv/6bagRJ1kUhNk8R5EX/GkobD+r+sfxCPJsiKBLQ==}
    engines: {node: '>=12'}

  is-unicode-supported@2.1.0:
    resolution: {integrity: sha512-mE00Gnza5EEB3Ds0HfMyllZzbBrmLOX3vfWoj9A9PEnTfratQ/BcaJOuMhnkhjXvb2+FkY3VuHqtAGpTPmglFQ==}
    engines: {node: '>=18'}

  is-weakmap@2.0.2:
    resolution: {integrity: sha512-K5pXYOm9wqY1RgjpL3YTkF39tni1XajUIkawTLUo9EZEVUFga5gSQJF8nNS7ZwJQ02y+1YCNYcMh+HIf1ZqE+w==}
    engines: {node: '>= 0.4'}

  is-weakref@1.1.1:
    resolution: {integrity: sha512-6i9mGWSlqzNMEqpCp93KwRS1uUOodk2OJ6b+sq7ZPDSy2WuI5NFIxp/254TytR8ftefexkWn5xNiHUNpPOfSew==}
    engines: {node: '>= 0.4'}

  is-weakset@2.0.4:
    resolution: {integrity: sha512-mfcwb6IzQyOKTs84CQMrOwW4gQcaTOAWJ0zzJCl2WSPDrWk/OzDaImWFH3djXhb24g4eudZfLRozAvPGw4d9hQ==}
    engines: {node: '>= 0.4'}

  is-windows@1.0.2:
    resolution: {integrity: sha512-eXK1UInq2bPmjyX6e3VHIzMLobc4J94i4AWn+Hpq3OU5KkrRC96OAcR3PRJ/pGu6m8TRnBHP9dkXQVsT/COVIA==}
    engines: {node: '>=0.10.0'}

  is-wsl@2.2.0:
    resolution: {integrity: sha512-fKzAra0rGJUUBwGBgNkHZuToZcn+TtXHpeCgmkMJMMYx1sQDYaCSyjJBSCa2nH1DGm7s3n1oBnohoVTBaN7Lww==}
    engines: {node: '>=8'}

  isarray@2.0.5:
    resolution: {integrity: sha512-xHjhDr3cNBK0BzdUJSPXZntQUx/mwMS5Rw4A7lPJ90XGAO6ISP/ePDNuo0vhqOZU+UD5JoodwCAAoZQd3FeAKw==}

  isexe@2.0.0:
    resolution: {integrity: sha512-RHxMLp9lnKHGHRng9QFhRCMbYAcVpn69smSGcq3f36xjgVVWThj4qqLbTLlq7Ssj8B+fIQ1EuCEGI2lKsyQeIw==}

  istanbul-lib-coverage@3.2.2:
    resolution: {integrity: sha512-O8dpsF+r0WV/8MNRKfnmrtCWhuKjxrq2w+jpzBL5UZKTi2LeVWnWOmWRxFlesJONmc+wLAGvKQZEOanko0LFTg==}
    engines: {node: '>=8'}

  istanbul-lib-report@3.0.1:
    resolution: {integrity: sha512-GCfE1mtsHGOELCU8e/Z7YWzpmybrx/+dSTfLrvY8qRmaY6zXTKWn6WQIjaAFw069icm6GVMNkgu0NzI4iPZUNw==}
    engines: {node: '>=10'}

  istanbul-lib-source-maps@5.0.6:
    resolution: {integrity: sha512-yg2d+Em4KizZC5niWhQaIomgf5WlL4vOOjZ5xGCmF8SnPE/mDWWXgvRExdcpCgh9lLRRa1/fSYp2ymmbJ1pI+A==}
    engines: {node: '>=10'}

  istanbul-reports@3.2.0:
    resolution: {integrity: sha512-HGYWWS/ehqTV3xN10i23tkPkpH46MLCIMFNCaaKNavAXTF1RkqxawEPtnjnGZ6XKSInBKkiOA5BKS+aZiY3AvA==}
    engines: {node: '>=8'}

  jackspeak@3.4.3:
    resolution: {integrity: sha512-OGlZQpz2yfahA/Rd1Y8Cd9SIEsqvXkLVoSw/cgwhnhFMDbsQFeZYoJJ7bIZBS9BcamUW96asq/npPWugM+RQBw==}

  jackspeak@4.1.1:
    resolution: {integrity: sha512-zptv57P3GpL+O0I7VdMJNBZCu+BPHVQUk55Ft8/QCJjTVxrnJHuVuX/0Bl2A6/+2oyR/ZMEuFKwmzqqZ/U5nPQ==}
    engines: {node: 20 || >=22}

  jake@10.9.4:
    resolution: {integrity: sha512-wpHYzhxiVQL+IV05BLE2Xn34zW1S223hvjtqk0+gsPrwd/8JNLXJgZZM/iPFsYc1xyphF+6M6EvdE5E9MBGkDA==}
    engines: {node: '>=10'}
    hasBin: true

  jiti@2.5.1:
    resolution: {integrity: sha512-twQoecYPiVA5K/h6SxtORw/Bs3ar+mLUtoPSc7iMXzQzK8d7eJ/R09wmTwAjiamETn1cXYPGfNnu7DMoHgu12w==}
    hasBin: true

  js-tokens@4.0.0:
    resolution: {integrity: sha512-RdJUflcE3cUzKiMqQgsCu06FPu9UdIJO0beYbPhHN4k6apgJtifcoCtT9bcxOpYBtpD2kCM6Sbzg4CausW/PKQ==}

  js-tokens@9.0.1:
    resolution: {integrity: sha512-mxa9E9ITFOt0ban3j6L5MpjwegGz6lBQmM1IJkWeBZGcMxto50+eWdjC/52xDbS2vy0k7vIMK0Fe2wfL9OQSpQ==}

  js-yaml@3.14.1:
    resolution: {integrity: sha512-okMH7OXXJ7YrN9Ok3/SXrnu4iX9yOk+25nqX4imS2npuvTYDmo/QEZoqwZkYaIDk3jVvBOTOIEgEhaLOynBS9g==}
    hasBin: true

  js-yaml@4.1.0:
    resolution: {integrity: sha512-wpxZs9NoxZaJESJGIZTyDEaYpl0FKSA+FB9aJiyemKhMwkxQg63h4T1KJgUGHpTqPDNRcmmYLugrRjJlBtWvRA==}
    hasBin: true

  jsdom@26.1.0:
    resolution: {integrity: sha512-Cvc9WUhxSMEo4McES3P7oK3QaXldCfNWp7pl2NNeiIFlCoLr3kfq9kb1fxftiwk1FLV7CvpvDfonxtzUDeSOPg==}
    engines: {node: '>=18'}
    peerDependencies:
      canvas: ^3.0.0
    peerDependenciesMeta:
      canvas:
        optional: true

  json-buffer@3.0.1:
    resolution: {integrity: sha512-4bV5BfR2mqfQTJm+V5tPPdf+ZpuhiIvTuAB5g8kcrXOZpTT/QwwVRWBywX1ozr6lEuPdbHxwaJlm9G6mI2sfSQ==}

  json-parse-even-better-errors@2.3.1:
    resolution: {integrity: sha512-xyFwyhro/JEof6Ghe2iz2NcXoj2sloNsWr/XsERDK/oiPCfaNhl5ONfp+jQdAZRQQ0IJWNzH9zIZF7li91kh2w==}

  json-schema-traverse@0.4.1:
    resolution: {integrity: sha512-xbbCH5dCYU5T8LcEhhuh7HJ88HXuW3qsI3Y0zOZFKfZEHcpWiHU/Jxzk629Brsab/mMiHQti9wMP+845RPe3Vg==}

  json-schema-traverse@1.0.0:
    resolution: {integrity: sha512-NM8/P9n3XjXhIZn1lLhkFaACTOURQXjWhV4BA/RnOv8xvgqtqpAX9IO4mRQxSx1Rlo4tqzeqb0sOlruaOy3dug==}

  json-schema@0.4.0:
    resolution: {integrity: sha512-es94M3nTIfsEPisRafak+HDLfHXnKBhV3vU5eqPcS3flIWqcxJWgXHXiey3YrpaNsanY5ei1VoYEbOzijuq9BA==}

  json-stable-stringify-without-jsonify@1.0.1:
    resolution: {integrity: sha512-Bdboy+l7tA3OGW6FjyFHWkP5LuByj1Tk33Ljyq0axyzdk9//JSi2u3fP1QSmd1KNwq6VOKYGlAu87CisVir6Pw==}

  jsondiffpatch@0.6.0:
    resolution: {integrity: sha512-3QItJOXp2AP1uv7waBkao5nCvhEv+QmJAd38Ybq7wNI74Q+BBmnLn4EDKz6yI9xGAIQoUF87qHt+kc1IVxB4zQ==}
    engines: {node: ^18.0.0 || >=20.0.0}
    hasBin: true

  jsonfile@4.0.0:
    resolution: {integrity: sha512-m6F1R3z8jjlf2imQHS2Qez5sjKWQzbuuhuJ/FKYFRZvPE3PuHcSMVZzfsLhGVOkfd20obL5SWEBew5ShlquNxg==}

  jsonfile@6.2.0:
    resolution: {integrity: sha512-FGuPw30AdOIUTRMC2OMRtQV+jkVj2cfPqSeWXv1NEAJ1qZ5zb1X6z1mFhbfOB/iy3ssJCD+3KuZ8r8C3uVFlAg==}

  jsonparse@1.3.1:
    resolution: {integrity: sha512-POQXvpdL69+CluYsillJ7SUhKvytYjW9vG/GKpnf+xP8UWgYEM/RaMzHHofbALDiKbbP1W8UEYmgGl39WkPZsg==}
    engines: {'0': node >= 0.2.0}

  keyv@4.5.4:
    resolution: {integrity: sha512-oxVHkHR/EJf2CNXnWxRLW6mg7JyCCUcG0DtEGmL2ctUo1PNTin1PUil+r/+4r5MpVgC/fn1kjsx7mjSujKqIpw==}

  kleur@4.1.5:
    resolution: {integrity: sha512-o+NO+8WrRiQEE4/7nwRJhN1HWpVmJm511pBHUxPLtp0BUISzlBplORYSmTclCnJvQq2tKu/sgl3xVpkc7ZWuQQ==}
    engines: {node: '>=6'}

  levn@0.4.1:
    resolution: {integrity: sha512-+bT2uH4E5LGE7h/n3evcS/sQlJXCpIp6ym8OWJ5eV6+67Dsql/LaaT7qJBAt2rzfoa/5QBGBhxDix1dMt2kQKQ==}
    engines: {node: '>= 0.8.0'}

  lines-and-columns@1.2.4:
    resolution: {integrity: sha512-7ylylesZQ/PV29jhEDl3Ufjo6ZX7gCqJr5F7PKrqc93v7fzSymt1BpwEU8nAUXs8qzzvqhbjhK5QZg6Mt/HkBg==}

  local-pkg@0.5.1:
    resolution: {integrity: sha512-9rrA30MRRP3gBD3HTGnC6cDFpaE1kVDWxWgqWJUN0RvDNAo+Nz/9GxB+nHOH0ifbVFy0hSA1V6vFDvnx54lTEQ==}
    engines: {node: '>=14'}

  locate-path@5.0.0:
    resolution: {integrity: sha512-t7hw9pI+WvuwNJXwk5zVHpyhIqzg2qTlklJOf0mVxGSbe3Fp2VieZcduNYjaLDoy6p9uGpQEGWG87WpMKlNq8g==}
    engines: {node: '>=8'}

  locate-path@6.0.0:
    resolution: {integrity: sha512-iPZK6eYjbxRu3uB4/WZ3EsEIMJFMqAoopl3R+zuq0UjcAm/MO6KCweDgPfP3elTztoKP3KtnVHxTn2NHBSDVUw==}
    engines: {node: '>=10'}

  locate-path@7.2.0:
    resolution: {integrity: sha512-gvVijfZvn7R+2qyPX8mAuKcFGDf6Nc61GdvGafQsHL0sBIxfKzA+usWn4GFC/bk+QdwPUD4kWFJLhElipq+0VA==}
    engines: {node: ^12.20.0 || ^14.13.1 || >=16.0.0}

  lodash.camelcase@4.3.0:
    resolution: {integrity: sha512-TwuEnCnxbc3rAvhf/LbG7tJUDzhqXyFnv3dtzLOPgCG/hODL7WFnsbwktkD7yUV0RrreP/l1PALq/YSg6VvjlA==}

  lodash.get@4.4.2:
    resolution: {integrity: sha512-z+Uw/vLuy6gQe8cfaFWD7p0wVv8fJl3mbzXh33RS+0oW2wvUqiRXiQ69gLWSLpgB5/6sU+r6BlQR0MBILadqTQ==}
    deprecated: This package is deprecated. Use the optional chaining (?.) operator instead.

  lodash.isplainobject@4.0.6:
    resolution: {integrity: sha512-oSXzaWypCMHkPC3NvBEaPHf0KsA5mvPrOPgQWDsbg8n7orZ290M0BmC/jgRZ4vcJ6DTAhjrsSYgdsW/F+MFOBA==}

  lodash.kebabcase@4.1.1:
    resolution: {integrity: sha512-N8XRTIMMqqDgSy4VLKPnJ/+hpGZN+PHQiJnSenYqPaVV/NCqEogTnAdZLQiGKhxX+JCs8waWq2t1XHWKOmlY8g==}

  lodash.merge@4.6.2:
    resolution: {integrity: sha512-0KpjqXRVvrYyCsX1swR/XTK0va6VQkQM6MNo7PqW77ByjAhoARA8EfrP1N4+KlKj8YS0ZUCtRT/YUuhyYDujIQ==}

  lodash.mergewith@4.6.2:
    resolution: {integrity: sha512-GK3g5RPZWTRSeLSpgP8Xhra+pnjBC56q9FZYe1d5RN3TJ35dbkGy3YqBSMbyCrlbi+CM9Z3Jk5yTL7RCsqboyQ==}

  lodash.snakecase@4.1.1:
    resolution: {integrity: sha512-QZ1d4xoBHYUeuouhEq3lk3Uq7ldgyFXGBhg04+oRLnIz8o9T65Eh+8YdroUwn846zchkA9yDsDl5CVVaV2nqYw==}

  lodash.sortby@4.7.0:
    resolution: {integrity: sha512-HDWXG8isMntAyRF5vZ7xKuEvOhT4AhlRt/3czTSjvGUxjYCBVRQY48ViDHyfYz9VIoBkW4TMGQNapx+l3RUwdA==}

  lodash.startcase@4.4.0:
    resolution: {integrity: sha512-+WKqsK294HMSc2jEbNgpHpd0JfIBhp7rEV4aqXWqFr6AlXov+SlcgB1Fv01y2kGe3Gc8nMW7VA0SrGuSkRfIEg==}

  lodash.uniq@4.5.0:
    resolution: {integrity: sha512-xfBaXQd9ryd9dlSDvnvI0lvxfLJlYAZzXomUYzLKtUeOQvOP5piqAWuGtrhWeqaXK9hhoM/iyJc5AV+XfsX3HQ==}

  lodash.upperfirst@4.3.1:
    resolution: {integrity: sha512-sReKOYJIJf74dhJONhU4e0/shzi1trVbSWDOhKYE5XV2O+H7Sb2Dihwuc7xWxVl+DgFPyTqIN3zMfT9cq5iWDg==}

  log-symbols@4.1.0:
    resolution: {integrity: sha512-8XPvpAA8uyhfteu8pIvQxpJZ7SYYdpUivZpGy6sFsBuKRY/7rQGavedeB8aK+Zkyq6upMFVL/9AW6vOYzfRyLg==}
    engines: {node: '>=10'}

  log-symbols@6.0.0:
    resolution: {integrity: sha512-i24m8rpwhmPIS4zscNzK6MSEhk0DUWa/8iYQWxhffV8jkI4Phvs3F+quL5xvS0gdQR0FyTCMMH33Y78dDTzzIw==}
    engines: {node: '>=18'}

  loglevel@1.9.2:
    resolution: {integrity: sha512-HgMmCqIJSAKqo68l0rS2AanEWfkxaZ5wNiEFb5ggm08lDs9Xl2KxBlX3PTcaD2chBM1gXAYf491/M2Rv8Jwayg==}
    engines: {node: '>= 0.6.0'}

  long@4.0.0:
    resolution: {integrity: sha512-XsP+KhQif4bjX1kbuSiySJFNAehNxgLb6hPRGJ9QsUr8ajHkuXGdrHmFUTUUXhDwVX2R5bY4JNZEwbUiMhV+MA==}

  loupe@2.3.7:
    resolution: {integrity: sha512-zSMINGVYkdpYSOBmLi0D1Uo7JU9nVdQKrHxC8eYlV+9YKK9WePqAlL7lSlorG/U2Fw1w0hTBmaa/jrQ3UbPHtA==}

  loupe@3.2.1:
    resolution: {integrity: sha512-CdzqowRJCeLU72bHvWqwRBBlLcMEtIvGrlvef74kMnV2AolS9Y8xUv1I0U/MNAWMhBlKIoyuEgoJ0t/bbwHbLQ==}

  lru-cache@10.4.3:
    resolution: {integrity: sha512-JNAzZcXrCt42VGLuYz0zfAzDfAvJWW6AfYlDBQyDV5DClI2m5sAmK+OIO7s59XfsRsWHp02jAJrRadPRGTt6SQ==}

  lru-cache@11.1.0:
    resolution: {integrity: sha512-QIXZUBJUx+2zHUdQujWejBkcD9+cs94tLn0+YL8UrCh+D5sCXZ4c7LaEH48pNwRY3MLDgqUFyhlCyjJPf1WP0A==}
    engines: {node: 20 || >=22}

  lru-cache@6.0.0:
    resolution: {integrity: sha512-Jo6dJ04CmSjuznwJSS3pUeWmd/H0ffTlkXXgwZi+eq1UCmqQwCh+eLsYOYCwY991i2Fah4h1BEMCx4qThGbsiA==}
    engines: {node: '>=10'}

  lru-cache@7.13.1:
    resolution: {integrity: sha512-CHqbAq7NFlW3RSnoWXLJBxCWaZVBrfa9UEHId2M3AW8iEBurbqduNexEUCGc3SHc6iCYXNJCDi903LajSVAEPQ==}
    engines: {node: '>=12'}

  magic-string@0.30.18:
    resolution: {integrity: sha512-yi8swmWbO17qHhwIBNeeZxTceJMeBvWJaId6dyvTSOwTipqeHhMhOrz6513r1sOKnpvQ7zkhlG8tPrpilwTxHQ==}

  magicast@0.3.5:
    resolution: {integrity: sha512-L0WhttDl+2BOsybvEOLK7fW3UA0OQ0IQ2d6Zl2x/a6vVRs3bAY0ECOSHHeL5jD+SbOpOCUEi0y1DgHEn9Qn1AQ==}

  make-dir@4.0.0:
    resolution: {integrity: sha512-hXdUTZYIVOt1Ex//jAQi+wTZZpUpwBj/0QsOzqegb3rGMMeJiSEu5xLHnYfBrRV4RH2+OCSOO95Is/7x1WJ4bw==}
    engines: {node: '>=10'}

  make-error@1.3.6:
    resolution: {integrity: sha512-s8UhlNe7vPKomQhC1qFelMokr/Sc3AgNbso3n74mVPA5LTZwkB9NlXf4XPamLxJE8h0gh73rM94xvwRT2CVInw==}

  marked-terminal@7.3.0:
    resolution: {integrity: sha512-t4rBvPsHc57uE/2nJOLmMbZCQ4tgAccAED3ngXQqW6g+TxA488JzJ+FK3lQkzBQOI1mRV/r/Kq+1ZlJ4D0owQw==}
    engines: {node: '>=16.0.0'}
    peerDependencies:
      marked: '>=1 <16'

  marked@11.2.0:
    resolution: {integrity: sha512-HR0m3bvu0jAPYiIvLUUQtdg1g6D247//lvcekpHO1WMvbwDlwSkZAX9Lw4F4YHE1T0HaaNve0tuAWuV1UJ6vtw==}
    engines: {node: '>= 18'}
    hasBin: true

  marked@15.0.12:
    resolution: {integrity: sha512-8dD6FusOQSrpv9Z1rdNMdlSgQOIP880DHqnohobOmYLElGEqAL/JvxvuxZO16r4HtjTlfPRDC1hbvxC9dPN2nA==}
    engines: {node: '>= 18'}
    hasBin: true

  math-intrinsics@1.1.0:
    resolution: {integrity: sha512-/IXtbwEk5HTPyEwyKX6hGkYXxM9nbj64B+ilVJnC/R6B0pH5G4V3b0pVbL7DBj4tkhBAppbQUlf6F6Xl9LHu1g==}
    engines: {node: '>= 0.4'}

  media-typer@0.3.0:
    resolution: {integrity: sha512-dq+qelQ9akHpcOl/gUVRTxVIOkAJ1wR3QAvb4RsVjS8oVoFjDGTc679wJYmUmknUF5HwMLOgb5O+a3KxfWapPQ==}
    engines: {node: '>= 0.6'}

  media-typer@1.1.0:
    resolution: {integrity: sha512-aisnrDP4GNe06UcKFnV5bfMNPBUw4jsLGaWwWfnH3v02GnBuXX2MCVn5RbrWo0j3pczUilYblq7fQ7Nw2t5XKw==}
    engines: {node: '>= 0.8'}

  meow@12.1.1:
    resolution: {integrity: sha512-BhXM0Au22RwUneMPwSCnyhTOizdWoIEPU9sp0Aqa1PnDMR5Wv2FGXYDjuzJEIX+Eo2Rb8xuYe5jrnm5QowQFkw==}
    engines: {node: '>=16.10'}

  merge-descriptors@1.0.3:
    resolution: {integrity: sha512-gaNvAS7TZ897/rVaZ0nMtAyxNyi/pdbjbAwUpFQpN70GqnVfOiXpeUUMKRBmzXaSQ8DdTX4/0ms62r2K+hE6mQ==}

  merge-descriptors@2.0.0:
    resolution: {integrity: sha512-Snk314V5ayFLhp3fkUREub6WtjBfPdCPY1Ln8/8munuLuiYhsABgBVWsozAG+MWMbVEvcdcpbi9R7ww22l9Q3g==}
    engines: {node: '>=18'}

  merge-stream@2.0.0:
    resolution: {integrity: sha512-abv/qOcuPfk3URPfDzmZU1LKmuw8kT+0nIHvKrKgFrwifol/doWcdA4ZqsWQ8ENrFKkd67Mfpo/LovbIUsbt3w==}

  merge2@1.4.1:
    resolution: {integrity: sha512-8q7VEgMJW4J8tcfVPy8g09NcQwZdbwFEqhe/WZkoIzjn/3TGDwtOCYtXGxA3O8tPzpczCCDgv+P2P5y00ZJOOg==}
    engines: {node: '>= 8'}

  methods@1.1.2:
    resolution: {integrity: sha512-iclAHeNqNm68zFtnZ0e+1L2yUIdvzNoauKU4WBA3VvH/vPFieF7qfRlwUZU+DA9P9bPXIS90ulxoUoCH23sV2w==}
    engines: {node: '>= 0.6'}

  micromatch@4.0.8:
    resolution: {integrity: sha512-PXwfBhYu0hBCPw8Dn0E+WDYb7af3dSLVWKi3HGv84IdF4TyFoC0ysxFd0Goxw7nSv4T/PzEJQxsYsEiFCKo2BA==}
    engines: {node: '>=8.6'}

  mime-db@1.33.0:
    resolution: {integrity: sha512-BHJ/EKruNIqJf/QahvxwQZXKygOQ256myeN/Ew+THcAa5q+PjyTTMMeNQC4DZw5AwfvelsUrA6B67NKMqXDbzQ==}
    engines: {node: '>= 0.6'}

  mime-db@1.52.0:
    resolution: {integrity: sha512-sPU4uV7dYlvtWJxwwxHD0PuihVNiE7TyAbQ5SWxDCB9mUYvOgroQOwYQQOKPJ8CIbE+1ETVlOoK1UC2nU3gYvg==}
    engines: {node: '>= 0.6'}

  mime-db@1.54.0:
    resolution: {integrity: sha512-aU5EJuIN2WDemCcAp2vFBfp/m4EAhWJnUNSSw0ixs7/kXbd6Pg64EmwJkNdFhB8aWt1sH2CTXrLxo/iAGV3oPQ==}
    engines: {node: '>= 0.6'}

  mime-types@2.1.18:
    resolution: {integrity: sha512-lc/aahn+t4/SWV/qcmumYjymLsWfN3ELhpmVuUFjgsORruuZPVSwAQryq+HHGvO/SI2KVX26bx+En+zhM8g8hQ==}
    engines: {node: '>= 0.6'}

  mime-types@2.1.35:
    resolution: {integrity: sha512-ZDY+bPm5zTTF+YpCrAU9nK0UgICYPT0QtT1NZWFv4s++TNkcgVaT0g6+4R2uI4MjQjzysHB1zxuWL50hzaeXiw==}
    engines: {node: '>= 0.6'}

  mime-types@3.0.1:
    resolution: {integrity: sha512-xRc4oEhT6eaBpU1XF7AjpOFD+xQmXNB5OVKwp4tqCuBpHLS/ZbBDrc07mYTDqVMg6PfxUjjNp85O6Cd2Z/5HWA==}
    engines: {node: '>= 0.6'}

  mime@1.6.0:
    resolution: {integrity: sha512-x0Vn8spI+wuJ1O6S7gnbaQg8Pxh4NNHb7KSINmEWKiPE4RKOplvijn+NkmYmmRgP68mc70j2EbeTFRsrswaQeg==}
    engines: {node: '>=4'}
    hasBin: true

  mimic-fn@2.1.0:
    resolution: {integrity: sha512-OqbOk5oEQeAZ8WXWydlu9HJjz9WVdEIvamMCcXmuqUYjTknH/sqsWvhQ3vgwKFRR1HpjvNBKQ37nbJgYzGqGcg==}
    engines: {node: '>=6'}

  mimic-fn@4.0.0:
    resolution: {integrity: sha512-vqiC06CuhBTUdZH+RYl8sFrL096vA45Ok5ISO6sE/Mr1jRbGH4Csnhi8f3wKVl7x8mO4Au7Ir9D3Oyv1VYMFJw==}
    engines: {node: '>=12'}

  mimic-function@5.0.1:
    resolution: {integrity: sha512-VP79XUPxV2CigYP3jWwAUFSku2aKqBH7uTAapFWCBqutsbmDo96KY5o8uh6U+/YSIn5OxJnXp73beVkpqMIGhA==}
    engines: {node: '>=18'}

  minimatch@10.0.3:
    resolution: {integrity: sha512-IPZ167aShDZZUMdRk66cyQAW3qr0WzbHkPdMYa8bzZhlHhO3jALbKdxcaak7W9FfT2rZNpQuUu4Od7ILEpXSaw==}
    engines: {node: 20 || >=22}

  minimatch@3.1.2:
    resolution: {integrity: sha512-J7p63hRiAjw1NDEww1W7i37+ByIrOWO5XQQAzZ3VOcL0PNybwpfmV/N05zFAzwQ9USyEcX6t3UO+K5aqBQOIHw==}

  minimatch@5.1.6:
    resolution: {integrity: sha512-lKwV/1brpG6mBUFHtb7NUmtABCb2WZZmm2wNiOA5hAb8VdCS4B3dtMWyvcoViccwAW/COERjXLt0zP1zXUN26g==}
    engines: {node: '>=10'}

  minimatch@9.0.5:
    resolution: {integrity: sha512-G6T0ZX48xgozx7587koeX9Ys2NYy6Gmv//P89sEte9V9whIapMNF4idKxnW2QtCcLiTWlb/wfCabAtAFWhhBow==}
    engines: {node: '>=16 || 14 >=14.17'}

  minimist@1.2.8:
    resolution: {integrity: sha512-2yyAR8qBkN3YuheJanUpWC5U3bb5osDywNB8RzDVlDwDHbocAJveqqj1u8+SVD7jkWT4yvsHCpWqqWqAxb0zCA==}

  minipass@7.1.2:
    resolution: {integrity: sha512-qOOzS1cBTWYF4BH8fVePDBOO9iptMnGUEZwNc/cMWnTV2nVLZ7VoNWEPHkYczZA0pdoA7dl6e7FL659nX9S2aw==}
    engines: {node: '>=16 || 14 >=14.17'}

  mlly@1.8.0:
    resolution: {integrity: sha512-l8D9ODSRWLe2KHJSifWGwBqpTZXIXTeo8mlKjY+E2HAakaTeNpqAyBZ8GSqLzHgw4XmHmC8whvpjJNMbFZN7/g==}

  mri@1.2.0:
    resolution: {integrity: sha512-tzzskb3bG8LvYGFF/mDTpq3jpI6Q9wc3LEmBaghu+DdCssd1FakN7Bc0hVNmEyGq1bq3RgfkCb3cmQLpNPOroA==}
    engines: {node: '>=4'}

  ms@2.0.0:
    resolution: {integrity: sha512-Tpp60P6IUJDTuOq/5Z8cdskzJujfwqfOTkrwIwj7IRISpnkJnT6SyJ4PCPnGMoFjC9ddhal5KVIYtAt97ix05A==}

  ms@2.1.3:
    resolution: {integrity: sha512-6FlzubTLZG3J2a/NVCAleEhjzq5oxgHyaCU9yYXvcLsvoVaHJq/s5xXI6/XXP6tz7R9xAOtHnSO/tXtF3WRTlA==}

  mute-stream@1.0.0:
    resolution: {integrity: sha512-avsJQhyd+680gKXyG/sQc0nXaC6rBkPOfyHYcFb9+hdkqQkR9bdnkJ0AMZhke0oesPqIO+mFFJ+IdBc7mst4IA==}
    engines: {node: ^14.17.0 || ^16.13.0 || >=18.0.0}

  mz@2.7.0:
    resolution: {integrity: sha512-z81GNO7nnYMEhrGh9LeymoE4+Yr0Wn5McHIZMK5cfQCl+NDX08sCZgUc9/6MHni9IWuFLm1Z3HTCXu2z9fN62Q==}

  nanoid@3.3.11:
    resolution: {integrity: sha512-N8SpfPUnUp1bK+PMYW8qSWdl9U+wwNWI4QKxOYDy9JAro3WMX7p2OeVRF9v+347pnakNevPmiHhNmZ2HbFA76w==}
    engines: {node: ^10 || ^12 || ^13.7 || ^14 || >=15.0.1}
    hasBin: true

  natural-compare@1.4.0:
    resolution: {integrity: sha512-OWND8ei3VtNC9h7V60qff3SVobHr996CTwgxubgyQYEpg290h9J0buyECNNJexkFm5sOajh5G116RYA1c8ZMSw==}

  negotiator@0.6.3:
    resolution: {integrity: sha512-+EUsqGPLsM+j/zdChZjsnX51g4XrHFOIXwfnCVPGlQk/k5giakcKsuxCObBRu6DSm9opw/O6slWbJdghQM4bBg==}
    engines: {node: '>= 0.6'}

  negotiator@1.0.0:
    resolution: {integrity: sha512-8Ofs/AUQh8MaEcrlq5xOX0CQ9ypTF5dl78mjlMNfOK08fzpgTHQRQPBxcPlEtIw0yRpws+Zo/3r+5WRby7u3Gg==}
    engines: {node: '>= 0.6'}

  node-abort-controller@3.1.1:
    resolution: {integrity: sha512-AGK2yQKIjRuqnc6VkX2Xj5d+QW8xZ87pa1UK6yA6ouUyuxfHuMP6umE5QK7UmTeOAymo+Zx1Fxiuw9rVx8taHQ==}

  node-domexception@1.0.0:
    resolution: {integrity: sha512-/jKZoMpw0F8GRwl4/eLROPA3cfcXtLApP0QzLmUT/HuPCZWyB7IY9ZrMeKw2O/nFIqPQB3PVM9aYm0F312AXDQ==}
    engines: {node: '>=10.5.0'}
    deprecated: Use your platform's native DOMException instead

  node-emoji@2.2.0:
    resolution: {integrity: sha512-Z3lTE9pLaJF47NyMhd4ww1yFTAP8YhYI8SleJiHzM46Fgpm5cnNzSl9XfzFNqbaz+VlJrIj3fXQ4DeN1Rjm6cw==}
    engines: {node: '>=18'}

  node-fetch@2.7.0:
    resolution: {integrity: sha512-c4FRfUm/dbcWZ7U+1Wq0AwCyFL+3nt2bEw05wfxSz+DWpWsitgmSgYmy2dQdWyKC1694ELPqMs/YzUSNozLt8A==}
    engines: {node: 4.x || >=6.0.0}
    peerDependencies:
      encoding: ^0.1.0
    peerDependenciesMeta:
      encoding:
        optional: true

  normalize-path@3.0.0:
    resolution: {integrity: sha512-6eZs5Ls3WtCisHWp9S2GUy8dqkpGi4BVSz3GaqiE6ezub0512ESztXUwUB6C6IKbQkY2Pnb/mD4WYojCRwcwLA==}
    engines: {node: '>=0.10.0'}

  npm-run-path@4.0.1:
    resolution: {integrity: sha512-S48WzZW777zhNIrn7gxOlISNAqi9ZC/uQFnRdbeIHhZhCA6UqpkOT8T1G7BvfdgP4Er8gF4sUbaS0i7QvIfCWw==}
    engines: {node: '>=8'}

  npm-run-path@5.3.0:
    resolution: {integrity: sha512-ppwTtiJZq0O/ai0z7yfudtBpWIoxM8yE6nHi1X47eFR2EWORqfbu6CnPlNsjeN683eT0qG6H/Pyf9fCcvjnnnQ==}
    engines: {node: ^12.20.0 || ^14.13.1 || >=16.0.0}

  npm-run-path@6.0.0:
    resolution: {integrity: sha512-9qny7Z9DsQU8Ou39ERsPU4OZQlSTP47ShQzuKZ6PRXpYLtIFgl/DEBYEXKlvcEa+9tHVcK8CF81Y2V72qaZhWA==}
    engines: {node: '>=18'}

  nwsapi@2.2.21:
    resolution: {integrity: sha512-o6nIY3qwiSXl7/LuOU0Dmuctd34Yay0yeuZRLFmDPrrdHpXKFndPj3hM+YEPVHYC5fx2otBx4Ilc/gyYSAUaIA==}

  object-assign@4.1.1:
    resolution: {integrity: sha512-rJgTQnkUnH1sFw8yT6VSU3zD3sWmu6sZhIseY8VX+GRu3P6F7Fu+JNDoXfklElbLJSnc3FUQHVe4cU5hj+BcUg==}
    engines: {node: '>=0.10.0'}

  object-inspect@1.13.4:
    resolution: {integrity: sha512-W67iLl4J2EXEGTbfeHCffrjDfitvLANg0UlX3wFUUSTx92KXRFegMHUVgSqE+wvhAbi4WqjGg9czysTV2Epbew==}
    engines: {node: '>= 0.4'}

  object-keys@1.1.1:
    resolution: {integrity: sha512-NuAESUOUMrlIXOfHKzD6bpPu3tYt3xvjNdRIQ+FeT0lNb4K8WR70CaDxhuNguS2XG+GjkyMwOzsN5ZktImfhLA==}
    engines: {node: '>= 0.4'}

  object.assign@4.1.7:
    resolution: {integrity: sha512-nK28WOo+QIjBkDduTINE4JkF/UJJKyf2EJxvJKfblDpyg0Q+pkOHNTL0Qwy6NP6FhE/EnzV73BxxqcJaXY9anw==}
    engines: {node: '>= 0.4'}

  on-finished@2.4.1:
    resolution: {integrity: sha512-oVlzkg3ENAhCk2zdv7IJwd/QUD4z2RxRwpkcGY8psCVcCYZNq4wYnVWALHM+brtuJjePWiYF/ClmuDr8Ch5+kg==}
    engines: {node: '>= 0.8'}

  on-headers@1.0.2:
    resolution: {integrity: sha512-pZAE+FJLoyITytdqK0U5s+FIpjN0JP3OzFi/u8Rx+EV5/W+JTWGXG8xFzevE7AjBfDqHv/8vL8qQsIhHnqRkrA==}
    engines: {node: '>= 0.8'}

  once@1.4.0:
    resolution: {integrity: sha512-lNaJgI+2Q5URQBkccEKHTQOPaXdUxnZZElQTZY0MFUAuaEqe1E+Nyvgdz/aIyNi6Z9MzO5dv1H8n58/GELp3+w==}

  onetime@5.1.2:
    resolution: {integrity: sha512-kbpaSSGJTWdAY5KPVeMOKXSrPtr8C8C7wodJbcsd51jRnmD+GZu8Y0VoU6Dm5Z4vWr0Ig/1NKuWRKf7j5aaYSg==}
    engines: {node: '>=6'}

  onetime@6.0.0:
    resolution: {integrity: sha512-1FlR+gjXK7X+AsAHso35MnyN5KqGwJRi/31ft6x0M194ht7S+rWAvd7PHss9xSKMzE0asv1pyIHaJYq+BbacAQ==}
    engines: {node: '>=12'}

  onetime@7.0.0:
    resolution: {integrity: sha512-VXJjc87FScF88uafS3JllDgvAm+c/Slfz06lorj2uAY34rlUu0Nt+v8wreiImcrgAjjIHp1rXpTDlLOGw29WwQ==}
    engines: {node: '>=18'}

  openai@4.104.0:
    resolution: {integrity: sha512-p99EFNsA/yX6UhVO93f5kJsDRLAg+CTA2RBqdHK4RtK8u5IJw32Hyb2dTGKbnnFmnuoBv5r7Z2CURI9sGZpSuA==}
    hasBin: true
    peerDependencies:
      ws: ^8.18.0
      zod: ^3.23.8
    peerDependenciesMeta:
      ws:
        optional: true
      zod:
        optional: true

  openai@5.16.0:
    resolution: {integrity: sha512-hoEH8ZNvg1HXjU9mp88L/ZH8O082Z8r6FHCXGiWAzVRrEv443aI57qhch4snu07yQydj+AUAWLenAiBXhu89Tw==}
    hasBin: true
    peerDependencies:
      ws: ^8.18.0
      zod: ^3.23.8
    peerDependenciesMeta:
      ws:
        optional: true
      zod:
        optional: true

  optionator@0.9.4:
    resolution: {integrity: sha512-6IpQ7mKUxRcZNLIObR0hz7lxsapSSIYNZJwXPGeF0mTVqGKFIXj1DQcMoT22S3ROcLyY/rz0PWaWZ9ayWmad9g==}
    engines: {node: '>= 0.8.0'}

  ora@5.4.1:
    resolution: {integrity: sha512-5b6Y85tPxZZ7QytO+BQzysW31HJku27cRIlkbAXaNx+BdcVi+LlRFmVXzeF6a7JCwJpyw5c4b+YSVImQIrBpuQ==}
    engines: {node: '>=10'}

  ora@8.2.0:
    resolution: {integrity: sha512-weP+BZ8MVNnlCm8c0Qdc1WSWq4Qn7I+9CJGm7Qali6g44e/PUzbjNqJX5NJ9ljlNMosfJvg1fKEGILklK9cwnw==}
    engines: {node: '>=18'}

  os-tmpdir@1.0.2:
    resolution: {integrity: sha512-D2FR03Vir7FIu45XBY20mTb+/ZSWB00sjU9jdQXt83gDrI4Ztz5Fs7/yy74g2N5SVQY4xY1qDr4rNddwYRVX0g==}
    engines: {node: '>=0.10.0'}

  outdent@0.5.0:
    resolution: {integrity: sha512-/jHxFIzoMXdqPzTaCpFzAAWhpkSjZPF4Vsn6jAfNpmbH/ymsmd7Qc6VE9BGn0L6YMj6uwpQLxCECpus4ukKS9Q==}

  own-keys@1.0.1:
    resolution: {integrity: sha512-qFOyK5PjiWZd+QQIh+1jhdb9LpxTF0qs7Pm8o5QHYZ0M3vKqSqzsZaEB6oWlxZ+q2sJBMI/Ktgd2N5ZwQoRHfg==}
    engines: {node: '>= 0.4'}

  p-filter@2.1.0:
    resolution: {integrity: sha512-ZBxxZ5sL2HghephhpGAQdoskxplTwr7ICaehZwLIlfL6acuVgZPm8yBNuRAFBGEqtD/hmUeq9eqLg2ys9Xr/yw==}
    engines: {node: '>=8'}

  p-limit@2.3.0:
    resolution: {integrity: sha512-//88mFWSJx8lxCzwdAABTJL2MyWB12+eIY7MDL2SqLmAkeKU9qxRvWuSyTjm3FUmpBEMuFfckAIqEaVGUDxb6w==}
    engines: {node: '>=6'}

  p-limit@3.1.0:
    resolution: {integrity: sha512-TYOanM3wGwNGsZN2cVTYPArw454xnXj5qmWF1bEoAc4+cU/ol7GVh7odevjp1FNHduHc3KZMcFduxU5Xc6uJRQ==}
    engines: {node: '>=10'}

  p-limit@4.0.0:
    resolution: {integrity: sha512-5b0R4txpzjPWVw/cXXUResoD4hb6U/x9BH08L7nw+GN1sezDzPdxeRvpc9c433fZhBan/wusjbCsqwqm4EIBIQ==}
    engines: {node: ^12.20.0 || ^14.13.1 || >=16.0.0}

  p-limit@5.0.0:
    resolution: {integrity: sha512-/Eaoq+QyLSiXQ4lyYV23f14mZRQcXnxfHrN0vCai+ak9G0pp9iEQukIIZq5NccEvwRB8PUnZT0KsOoDCINS1qQ==}
    engines: {node: '>=18'}

  p-locate@4.1.0:
    resolution: {integrity: sha512-R79ZZ/0wAxKGu3oYMlz8jy/kbhsNrS7SKZ7PxEHBgJ5+F2mtFW2fK2cOtBh1cHYkQsbzFV7I+EoRKe6Yt0oK7A==}
    engines: {node: '>=8'}

  p-locate@5.0.0:
    resolution: {integrity: sha512-LaNjtRWUBY++zB5nE/NwcaoMylSPk+S+ZHNB1TzdbMJMny6dynpAGt7X/tl/QYq3TIeE6nxHppbo2LGymrG5Pw==}
    engines: {node: '>=10'}

  p-locate@6.0.0:
    resolution: {integrity: sha512-wPrq66Llhl7/4AGC6I+cqxT07LhXvWL08LNXz1fENOw0Ap4sRZZ/gZpTTJ5jpurzzzfS2W/Ge9BY3LgLjCShcw==}
    engines: {node: ^12.20.0 || ^14.13.1 || >=16.0.0}

  p-map@2.1.0:
    resolution: {integrity: sha512-y3b8Kpd8OAN444hxfBbFfj1FY/RjtTd8tzYwhUqNYXx0fXx2iX4maP4Qr6qhIKbQXI02wTLAda4fYUbDagTUFw==}
    engines: {node: '>=6'}

  p-try@2.2.0:
    resolution: {integrity: sha512-R4nPAVTAU0B9D35/Gk3uJf/7XYbQcyohSKdvAxIRSNghFl4e71hVoGnBNQz9cWaXxO2I10KTC+3jMdvvoKw6dQ==}
    engines: {node: '>=6'}

  package-json-from-dist@1.0.1:
    resolution: {integrity: sha512-UEZIS3/by4OC8vL3P2dTXRETpebLI2NiI5vIrjaD/5UtrkFX/tNbwjTSRAGC/+7CAo2pIcBaRgWmcBBHcsaCIw==}

  package-manager-detector@0.2.11:
    resolution: {integrity: sha512-BEnLolu+yuz22S56CU1SUKq3XC3PkwD5wv4ikR4MfGvnRVcmzXR9DwSlW2fEamyTPyXHomBJRzgapeuBvRNzJQ==}

  parent-module@1.0.1:
    resolution: {integrity: sha512-GQ2EWRpQV8/o+Aw8YqtfZZPfNRWZYkbidE9k5rpl/hC3vtHHBfGm2Ifi6qWV+coDGkrUKZAxE3Lot5kcsRlh+g==}
    engines: {node: '>=6'}

  parse-json@5.2.0:
    resolution: {integrity: sha512-ayCKvm/phCGxOkYRSCM82iDwct8/EonSEgCSxWxD7ve6jHggsFl4fZVQBPRNgQoKiuV/odhFrGzQXZwbifC8Rg==}
    engines: {node: '>=8'}

  parse-ms@4.0.0:
    resolution: {integrity: sha512-TXfryirbmq34y8QBwgqCVLi+8oA3oWx2eAnSn62ITyEhEYaWRlVZ2DvMM9eZbMs/RfxPu/PK/aBLyGj4IrqMHw==}
    engines: {node: '>=18'}

  parse5-htmlparser2-tree-adapter@6.0.1:
    resolution: {integrity: sha512-qPuWvbLgvDGilKc5BoicRovlT4MtYT6JfJyBOMDsKoiT+GiuP5qyrPCnR9HcPECIJJmZh5jRndyNThnhhb/vlA==}

  parse5@5.1.1:
    resolution: {integrity: sha512-ugq4DFI0Ptb+WWjAdOK16+u/nHfiIrcE+sh8kZMaM0WllQKLI9rOUq6c2b7cwPkXdzfQESqvoqK6ug7U/Yyzug==}

  parse5@6.0.1:
    resolution: {integrity: sha512-Ofn/CTFzRGTTxwpNEs9PP93gXShHcTq255nzRYSKe8AkVpZY7e1fpmTfOyoIvjP5HG7Z2ZM7VS9PPhQGW2pOpw==}

  parse5@7.3.0:
    resolution: {integrity: sha512-IInvU7fabl34qmi9gY8XOVxhYyMyuH2xUNpb2q8/Y+7552KlejkRvqvD19nMoUW/uQGGbqNpA6Tufu5FL5BZgw==}

  parseurl@1.3.3:
    resolution: {integrity: sha512-CiyeOxFT/JZyN5m0z9PfXw4SCBJ6Sygz1Dpl0wqjlhDEGGBP1GnsUVEL0p63hoG1fcj3fHynXi9NYO4nWOL+qQ==}
    engines: {node: '>= 0.8'}

  path-exists@4.0.0:
    resolution: {integrity: sha512-ak9Qy5Q7jYb2Wwcey5Fpvg2KoAc/ZIhLSLOSBmRmygPsGwkVVt0fZa0qrtMz+m6tJTAHfZQ8FnmB4MG4LWy7/w==}
    engines: {node: '>=8'}

  path-exists@5.0.0:
    resolution: {integrity: sha512-RjhtfwJOxzcFmNOi6ltcbcu4Iu+FL3zEj83dk4kAS+fVpTxXLO1b38RvJgT/0QwvV/L3aY9TAnyv0EOqW4GoMQ==}
    engines: {node: ^12.20.0 || ^14.13.1 || >=16.0.0}

  path-is-inside@1.0.2:
    resolution: {integrity: sha512-DUWJr3+ULp4zXmol/SZkFf3JGsS9/SIv+Y3Rt93/UjPpDpklB5f1er4O3POIbUuUJ3FXgqte2Q7SrU6zAqwk8w==}

  path-key@3.1.1:
    resolution: {integrity: sha512-ojmeN0qd+y0jszEtoY48r0Peq5dwMEkIlCOu6Q5f41lfkswXuKtYrhgoTpLnyIcHm24Uhqx+5Tqm2InSwLhE6Q==}
    engines: {node: '>=8'}

  path-key@4.0.0:
    resolution: {integrity: sha512-haREypq7xkM7ErfgIyA0z+Bj4AGKlMSdlQE2jvJo6huWD1EdkKYV+G/T4nq0YEF2vgTT8kqMFKo1uHn950r4SQ==}
    engines: {node: '>=12'}

  path-scurry@1.11.1:
    resolution: {integrity: sha512-Xa4Nw17FS9ApQFJ9umLiJS4orGjm7ZzwUrwamcGQuHSzDyth9boKDaycYdDcZDuqYATXw4HFXgaqWTctW/v1HA==}
    engines: {node: '>=16 || 14 >=14.18'}

  path-scurry@2.0.0:
    resolution: {integrity: sha512-ypGJsmGtdXUOeM5u93TyeIEfEhM6s+ljAhrk5vAvSx8uyY/02OvrZnA0YNGUrPXfpJMgI1ODd3nwz8Npx4O4cg==}
    engines: {node: 20 || >=22}

  path-to-regexp@0.1.12:
    resolution: {integrity: sha512-RA1GjUVMnvYFxuqovrEqZoxxW5NUZqbwKtYz/Tt7nXerk0LbLblQmrsgdeOxV5SFHf0UDggjS/bSeOZwt1pmEQ==}

  path-to-regexp@3.3.0:
    resolution: {integrity: sha512-qyCH421YQPS2WFDxDjftfc1ZR5WKQzVzqsp4n9M2kQhVOo/ByahFoUNJfl58kOcEGfQ//7weFTDhm+ss8Ecxgw==}

  path-to-regexp@8.2.0:
    resolution: {integrity: sha512-TdrF7fW9Rphjq4RjrW0Kp2AW0Ahwu9sRGTkS6bvDi0SCwZlEZYmcfDbEsTz8RVk0EHIS/Vd1bv3JhG+1xZuAyQ==}
    engines: {node: '>=16'}

  path-type@4.0.0:
    resolution: {integrity: sha512-gDKb8aZMDeD/tZWs9P6+q0J9Mwkdl6xMV8TjnGP3qJVJ06bdMgkbBlLU8IdfOsIsFz2BW1rNVT3XuNEl8zPAvw==}
    engines: {node: '>=8'}

  pathe@1.1.2:
    resolution: {integrity: sha512-whLdWMYL2TwI08hn8/ZqAbrVemu0LNaNNJZX73O6qaIdCTfXutsLhMkjdENX0qhsQ9uIimo4/aQOmXkoon2nDQ==}

  pathe@2.0.3:
    resolution: {integrity: sha512-WUjGcAqP1gQacoQe+OBJsFA7Ld4DyXuUIjZ5cc75cLHvJ7dtNsTugphxIADwspS+AraAUePCKrSVtPLFj/F88w==}

  pathval@1.1.1:
    resolution: {integrity: sha512-Dp6zGqpTdETdR63lehJYPeIOqpiNBNtc7BpWSLrOje7UaIsE5aY92r/AunQA7rsXvet3lrJ3JnZX29UPTKXyKQ==}

  pathval@2.0.1:
    resolution: {integrity: sha512-//nshmD55c46FuFw26xV/xFAaB5HF9Xdap7HJBBnrKdAd6/GxDBaNA1870O79+9ueg61cZLSVc+OaFlfmObYVQ==}
    engines: {node: '>= 14.16'}

  picocolors@1.1.1:
    resolution: {integrity: sha512-xceH2snhtb5M9liqDsmEw56le376mTZkEX/jEb/RxNFyegNul7eNslCXP9FDj/Lcu0X8KEyMceP2ntpaHrDEVA==}

  picomatch@2.3.1:
    resolution: {integrity: sha512-JU3teHTNjmE2VCGFzuY8EXzCDVwEqB2a8fsIvwaStHhAWJEeVd1o1QD80CU6+ZdEXXSLbSsuLwJjkCBWqRQUVA==}
    engines: {node: '>=8.6'}

  picomatch@4.0.3:
    resolution: {integrity: sha512-5gTmgEY/sqK6gFXLIsQNH19lWb4ebPDLA4SdLP7dsWkIXHWlG66oPuVvXSGFPppYZz8ZDZq0dYYrbHfBCVUb1Q==}
    engines: {node: '>=12'}

  pify@4.0.1:
    resolution: {integrity: sha512-uB80kBFb/tfd68bVleG9T5GGsGPjJrLAUpR5PZIrhBnIaRTQRjqdJSsIKkOP6OAIFbj7GOrcudc5pNjZ+geV2g==}
    engines: {node: '>=6'}

  pkce-challenge@5.0.0:
    resolution: {integrity: sha512-ueGLflrrnvwB3xuo/uGob5pd5FN7l0MsLf0Z87o/UQmRtwjvfylfc9MurIxRAWywCYTgrvpXBcqjV4OfCYGCIQ==}
    engines: {node: '>=16.20.0'}

  pkg-types@1.3.1:
    resolution: {integrity: sha512-/Jm5M4RvtBFVkKWRu2BLUTNP8/M2a+UwuAX+ae4770q1qVGtfjG+WTCupoZixokjmHiry8uI+dlY8KXYV5HVVQ==}

  playwright-core@1.55.0:
    resolution: {integrity: sha512-GvZs4vU3U5ro2nZpeiwyb0zuFaqb9sUiAJuyrWpcGouD8y9/HLgGbNRjIph7zU9D3hnPaisMl9zG9CgFi/biIg==}
    engines: {node: '>=18'}
    hasBin: true

  playwright@1.55.0:
    resolution: {integrity: sha512-sdCWStblvV1YU909Xqx0DhOjPZE4/5lJsIS84IfN9dAZfcl/CIZ5O8l3o0j7hPMjDvqoTF8ZUcc+i/GL5erstA==}
    engines: {node: '>=18'}
    hasBin: true

  possible-typed-array-names@1.1.0:
    resolution: {integrity: sha512-/+5VFTchJDoVj3bhoqi6UeymcD00DAwb1nJwamzPvHEszJ4FpF6SNNbUbOS8yI56qHzdV8eK0qEfOSiodkTdxg==}
    engines: {node: '>= 0.4'}

  postcss@8.5.6:
    resolution: {integrity: sha512-3Ybi1tAuwAP9s0r1UQ2J4n5Y0G05bJkpUIO0/bI9MhwmD70S5aTWbXGBwxHrelT+XM1k6dM0pk+SwNkpTRN7Pg==}
    engines: {node: ^10 || ^12 || >=14}

  prelude-ls@1.2.1:
    resolution: {integrity: sha512-vkcDPrRZo1QZLbn5RLGPpg/WmIQ65qoWWhcGKf/b5eplkkarX0m9z8ppCat4mlOqUsWpyNuYgO3VRyrYHSzX5g==}
    engines: {node: '>= 0.8.0'}

  prettier@2.8.8:
    resolution: {integrity: sha512-tdN8qQGvNjw4CHbY+XXk0JgCXn9QiF21a55rBe5LJAU+kDyC4WQn4+awm2Xfk2lQMk5fKup9XgzTZtGkjBdP9Q==}
    engines: {node: '>=10.13.0'}
    hasBin: true

  prettier@3.6.2:
    resolution: {integrity: sha512-I7AIg5boAr5R0FFtJ6rCfD+LFsWHp81dolrFD8S79U9tb8Az2nGrJncnMSnys+bpQJfRUzqs9hnA81OAA3hCuQ==}
    engines: {node: '>=14'}
    hasBin: true

  pretty-format@29.7.0:
    resolution: {integrity: sha512-Pdlw/oPxN+aXdmM9R00JVC9WVFoCLTKJvDVLgmJ+qAffBMxsV85l/Lu7sNx4zSzPyoL2euImuEwHhOXdEgNFZQ==}
    engines: {node: ^14.15.0 || ^16.10.0 || >=18.0.0}

  pretty-ms@9.2.0:
    resolution: {integrity: sha512-4yf0QO/sllf/1zbZWYnvWw3NxCQwLXKzIj0G849LSufP15BXKM0rbD2Z3wVnkMfjdn/CB0Dpp444gYAACdsplg==}
    engines: {node: '>=18'}

  process@0.11.10:
    resolution: {integrity: sha512-cdGef/drWFoydD1JsMzuFf8100nZl+GT+yacc2bEced5f9Rjk4z+WtFUTBu9PhOi9j/jfmBPu0mMEY4wIdAF8A==}
    engines: {node: '>= 0.6.0'}

  proxy-addr@2.0.7:
    resolution: {integrity: sha512-llQsMLSUDUPT44jdrU/O37qlnifitDP+ZwrmmZcoSKyLKvtZxpyV0n2/bD/N4tBAAZ/gJEdZU7KMraoK1+XYAg==}
    engines: {node: '>= 0.10'}

  proxy-from-env@1.1.0:
    resolution: {integrity: sha512-D+zkORCbA9f1tdWRK0RaCR3GPv50cMxcrz4X8k5LTSUD1Dkw47mKJEZQNunItRTkWwgtaUSo1RVFRIG9ZXiFYg==}

  punycode@2.3.1:
    resolution: {integrity: sha512-vYt7UD1U9Wg6138shLtLOvdAu+8DsC/ilFtEVHcH+wydcSpNE20AfSOduf6MkRFahL5FY7X1oU7nKVZFtfq8Fg==}
    engines: {node: '>=6'}

  qs@6.13.0:
    resolution: {integrity: sha512-+38qI9SOr8tfZ4QmJNplMUxqjbe7LKvvZgWdExBOmd+egZTtjLB67Gu0HRX3u/XOq7UU2Nx6nsjvS16Z9uwfpg==}
    engines: {node: '>=0.6'}

  qs@6.14.0:
    resolution: {integrity: sha512-YWWTjgABSKcvs/nWBi9PycY/JiPJqOD4JA6o9Sej2AtvSGarXxKC3OQSk4pAarbdQlKAh5D4FCQkJNkW+GAn3w==}
    engines: {node: '>=0.6'}

  quansync@0.2.11:
    resolution: {integrity: sha512-AifT7QEbW9Nri4tAwR5M/uzpBuqfZf+zwaEM/QkzEjj7NBuFD2rBuy0K3dE+8wltbezDV7JMA0WfnCPYRSYbXA==}

  queue-microtask@1.2.3:
    resolution: {integrity: sha512-NuaNSa6flKT5JaSYQzJok04JzTL1CA6aGhv5rfLW3PgqA+M2ChpZQnAC8h8i4ZFkBS8X5RqkDBHA7r4hej3K9A==}

  range-parser@1.2.0:
    resolution: {integrity: sha512-kA5WQoNVo4t9lNx2kQNFCxKeBl5IbbSNBl1M/tLkw9WCn+hxNBAW5Qh8gdhs63CJnhjJ2zQWFoqPJP2sK1AV5A==}
    engines: {node: '>= 0.6'}

  range-parser@1.2.1:
    resolution: {integrity: sha512-Hrgsx+orqoygnmhFbKaHE6c296J+HTAQXoxEF6gNupROmmGJRoyzfG3ccAveqCBrwr/2yxQ5BVd/GTl5agOwSg==}
    engines: {node: '>= 0.6'}

  raw-body@2.5.2:
    resolution: {integrity: sha512-8zGqypfENjCIqGhgXToC8aB2r7YrBX+AQAfIPs/Mlk+BtPTztOvTS01NRW/3Eh60J+a48lt8qsCzirQ6loCVfA==}
    engines: {node: '>= 0.8'}

  raw-body@3.0.0:
    resolution: {integrity: sha512-RmkhL8CAyCRPXCE28MMH0z2PNWQBNk2Q09ZdxM9IOOXwxwZbN+qbWaatPkdkWIKL2ZVDImrN/pK5HTRz2PcS4g==}
    engines: {node: '>= 0.8'}

  rc@1.2.8:
    resolution: {integrity: sha512-y3bGgqKj3QBdxLbLkomlohkvsA8gdAiUQlSBJnBhfn+BPxg4bc62d8TcBW15wavDfgexCgccckhcZvywyQYPOw==}
    hasBin: true

  react-is@18.3.1:
    resolution: {integrity: sha512-/LLMVyas0ljjAtoYiPqYiL8VWXzUUdThrmU5+n20DZv+a+ClRoevUzw5JxU+Ieh5/c87ytoTBV9G1FiKfNJdmg==}

  react@19.1.1:
    resolution: {integrity: sha512-w8nqGImo45dmMIfljjMwOGtbmC/mk4CMYhWIicdSflH91J9TyCyczcPFXJzrZ/ZXcgGRFeP6BU0BEJTw6tZdfQ==}
    engines: {node: '>=0.10.0'}

  read-yaml-file@1.1.0:
    resolution: {integrity: sha512-VIMnQi/Z4HT2Fxuwg5KrY174U1VdUIASQVWXXyqtNRtxSr9IYkn1rsI6Tb6HsrHCmB7gVpNwX6JxPTHcH6IoTA==}
    engines: {node: '>=6'}

  readable-stream@3.6.2:
    resolution: {integrity: sha512-9u/sniCrY3D5WdsERHzHE4G2YCXqoG5FTHUiCC4SIbr6XcLZBY05ya9EKjYek9O5xOAwjGq+1JdGBAS7Q9ScoA==}
    engines: {node: '>= 6'}

  readable-stream@4.7.0:
    resolution: {integrity: sha512-oIGGmcpTLwPga8Bn6/Z75SVaH1z5dUut2ibSyAMVhmUggWpmDn2dapB0n7f8nwaSiRtepAsfJyfXIO5DCVAODg==}
    engines: {node: ^12.22.0 || ^14.17.0 || >=16.0.0}

  readdirp@3.6.0:
    resolution: {integrity: sha512-hOS089on8RduqdbhvQ5Z37A0ESjsqz6qnRcffsMU3495FuTdqSm+7bhJ29JvIOsBDEEnan5DPu9t3To9VRlMzA==}
    engines: {node: '>=8.10.0'}

  reflect-metadata@0.2.2:
    resolution: {integrity: sha512-urBwgfrvVP/eAyXx4hluJivBKzuEbSQs9rKWCrCkbSxNv8mxPcUZKeuoF3Uy4mJl3Lwprp6yy5/39VWigZ4K6Q==}

  reflect.getprototypeof@1.0.10:
    resolution: {integrity: sha512-00o4I+DVrefhv+nX0ulyi3biSHCPDe+yLv5o/p6d/UVlirijB8E16FtfwSAi4g3tcqrQ4lRAqQSoFEZJehYEcw==}
    engines: {node: '>= 0.4'}

  regexp.prototype.flags@1.5.4:
    resolution: {integrity: sha512-dYqgNSZbDwkaJ2ceRd9ojCGjBq+mOm9LmtXnAnEGyHhN/5R7iDW2TRw3h+o/jCFxus3P2LfWIIiwowAjANm7IA==}
    engines: {node: '>= 0.4'}

  registry-auth-token@3.3.2:
    resolution: {integrity: sha512-JL39c60XlzCVgNrO+qq68FoNb56w/m7JYvGR2jT5iR1xBrUA3Mfx5Twk5rqTThPmQKMWydGmq8oFtDlxfrmxnQ==}

  registry-url@3.1.0:
    resolution: {integrity: sha512-ZbgR5aZEdf4UKZVBPYIgaglBmSF2Hi94s2PcIHhRGFjKYu+chjJdYfHn4rt3hB6eCKLJ8giVIIfgMa1ehDfZKA==}
    engines: {node: '>=0.10.0'}

  require-directory@2.1.1:
    resolution: {integrity: sha512-fGxEI7+wsG9xrvdjsrlmL22OMTTiHRwAMroiEeMgq8gzoLC/PQr7RsRDSTLUg/bZAZtF+TVIkHc6/4RIKrui+Q==}
    engines: {node: '>=0.10.0'}

  require-from-string@2.0.2:
    resolution: {integrity: sha512-Xf0nWe6RseziFMu+Ap9biiUbmplq6S9/p+7w7YXP/JBHhrUDDUhwa+vANyubuqfZWTveU//DYVGsDG7RKL/vEw==}
    engines: {node: '>=0.10.0'}

  resolve-from@4.0.0:
    resolution: {integrity: sha512-pb/MYmXstAkysRFx8piNI1tGFNQIFA3vkE3Gq4EuA1dF6gHp/+vgZqsCGJapvy8N3Q+4o7FwvquPJcnZ7RYy4g==}
    engines: {node: '>=4'}

  resolve-from@5.0.0:
    resolution: {integrity: sha512-qYg9KP24dD5qka9J47d0aVky0N+b4fTU89LN9iDnjB5waksiC49rvMB0PrUJQGoTmH50XPiqOvAjDfaijGxYZw==}
    engines: {node: '>=8'}

  resolve-pkg-maps@1.0.0:
    resolution: {integrity: sha512-seS2Tj26TBVOC2NIc2rOe2y2ZO7efxITtLZcGSOnHHNOQ7CkiUBfw0Iw2ck6xkIhPwLhKNLS8BO+hEpngQlqzw==}

  restore-cursor@3.1.0:
    resolution: {integrity: sha512-l+sSefzHpj5qimhFSE5a8nufZYAM3sBSVMAPtYkmC+4EH2anSGaEMXSD0izRQbu9nfyQ9y5JrVmp7E8oZrUjvA==}
    engines: {node: '>=8'}

  restore-cursor@5.1.0:
    resolution: {integrity: sha512-oMA2dcrw6u0YfxJQXm342bFKX/E4sG9rbTzO9ptUcR/e8A33cHuvStiYOwH7fszkZlZ1z/ta9AAoPk2F4qIOHA==}
    engines: {node: '>=18'}

  retry@0.13.1:
    resolution: {integrity: sha512-XQBQ3I8W1Cge0Seh+6gjj03LbmRFWuoszgK9ooCpwYIrhhoO80pfq4cUkU5DkknwfOfFteRwlZ56PYOGYyFWdg==}
    engines: {node: '>= 4'}

  reusify@1.1.0:
    resolution: {integrity: sha512-g6QUff04oZpHs0eG5p83rFLhHeV00ug/Yf9nZM6fLeUrPguBTkTQOdpAWWspMh55TZfVQDPaN3NQJfbVRAxdIw==}
    engines: {iojs: '>=1.0.0', node: '>=0.10.0'}

  rollup@4.49.0:
    resolution: {integrity: sha512-3IVq0cGJ6H7fKXXEdVt+RcYvRCt8beYY9K1760wGQwSAHZcS9eot1zDG5axUbcp/kWRi5zKIIDX8MoKv/TzvZA==}
    engines: {node: '>=18.0.0', npm: '>=8.0.0'}
    hasBin: true

  router@2.2.0:
    resolution: {integrity: sha512-nLTrUKm2UyiL7rlhapu/Zl45FwNgkZGaCpZbIHajDYgwlJCOzLSk+cIPAnsEqV955GjILJnKbdQC1nVPz+gAYQ==}
    engines: {node: '>= 18'}

  rrweb-cssom@0.8.0:
    resolution: {integrity: sha512-guoltQEx+9aMf2gDZ0s62EcV8lsXR+0w8915TC3ITdn2YueuNjdAYh/levpU9nFaoChh9RUS5ZdQMrKfVEN9tw==}

  run-async@3.0.0:
    resolution: {integrity: sha512-540WwVDOMxA6dN6We19EcT9sc3hkXPw5mzRNGM3FkdN/vtE9NFvj5lFAPNwUDmJjXidm3v7TC1cTE7t17Ulm1Q==}
    engines: {node: '>=0.12.0'}

  run-parallel@1.2.0:
    resolution: {integrity: sha512-5l4VyZR86LZ/lDxZTR6jqL8AFE2S0IFLMP26AbjsLVADxHdhB/c0GUsH+y39UfCi3dzz8OlQuPmnaJOMoDHQBA==}

  rxjs@7.8.2:
    resolution: {integrity: sha512-dhKf903U/PQZY6boNNtAGdWbG85WAbjT/1xYoZIC7FAY0yWapOBQVsVrDl58W86//e1VpMNBtRV4MaXfdMySFA==}

  safe-array-concat@1.1.3:
    resolution: {integrity: sha512-AURm5f0jYEOydBj7VQlVvDrjeFgthDdEF5H1dP+6mNpoXOMo1quQqJ4wvJDyRZ9+pO3kGWoOdmV08cSv2aJV6Q==}
    engines: {node: '>=0.4'}

  safe-buffer@5.1.2:
    resolution: {integrity: sha512-Gd2UZBJDkXlY7GbJxfsE8/nvKkUEU1G38c1siN6QP6a9PT9MmHB8GnpscSmMJSoF8LOIrt8ud/wPtojys4G6+g==}

  safe-buffer@5.2.1:
    resolution: {integrity: sha512-rp3So07KcdmmKbGvgaNxQSJr7bGVSVk5S9Eq1F+ppbRo70+YeaDxkw5Dd8NPN+GD6bjnYm2VuPuCXmpuYvmCXQ==}

  safe-push-apply@1.0.0:
    resolution: {integrity: sha512-iKE9w/Z7xCzUMIZqdBsp6pEQvwuEebH4vdpjcDWnyzaI6yl6O9FHvVpmGelvEHNsoY6wGblkxR6Zty/h00WiSA==}
    engines: {node: '>= 0.4'}

  safe-regex-test@1.1.0:
    resolution: {integrity: sha512-x/+Cz4YrimQxQccJf5mKEbIa1NzeCRNI5Ecl/ekmlYaampdNLPalVyIcCZNNH3MvmqBugV5TMYZXv0ljslUlaw==}
    engines: {node: '>= 0.4'}

  safer-buffer@2.1.2:
    resolution: {integrity: sha512-YZo3K82SD7Riyi0E1EQPojLz7kpepnSQI9IyPbHHg1XXXevb5dJI7tpyN2ADxGcQbHG7vcyRHk0cbwqcQriUtg==}

  saxes@6.0.0:
    resolution: {integrity: sha512-xAg7SOnEhrm5zI3puOOKyy1OMcMlIJZYNJY7xLBwSze0UjhPLnWfj2GF2EpT0jmzaJKIWKHLsaSSajf35bcYnA==}
    engines: {node: '>=v12.22.7'}

  secure-json-parse@2.7.0:
    resolution: {integrity: sha512-6aU+Rwsezw7VR8/nyvKTx8QpWH9FrcYiXXlqC4z5d5XQBDRqtbfsRjnwGyqbi3gddNtWHuEk9OANUotL26qKUw==}

  semver@7.7.2:
    resolution: {integrity: sha512-RF0Fw+rO5AMf9MAyaRXI4AV0Ulj5lMHqVxxdSgiVbixSCXoEmmX/jk0CuJw4+3SqroYO9VoUh+HcuJivvtJemA==}
    engines: {node: '>=10'}
    hasBin: true

  send@0.19.0:
    resolution: {integrity: sha512-dW41u5VfLXu8SJh5bwRmyYUbAoSB3c9uQh6L8h/KtsFREPWpbX1lrljJo186Jc4nmci/sGUZ9a0a0J2zgfq2hw==}
    engines: {node: '>= 0.8.0'}

  send@1.2.0:
    resolution: {integrity: sha512-uaW0WwXKpL9blXE2o0bRhoL2EGXIrZxQ2ZQ4mgcfoBxdFmQold+qWsD2jLrfZ0trjKL6vOw0j//eAwcALFjKSw==}
    engines: {node: '>= 18'}

  serve-handler@6.1.6:
    resolution: {integrity: sha512-x5RL9Y2p5+Sh3D38Fh9i/iQ5ZK+e4xuXRd/pGbM4D13tgo/MGwbttUk8emytcr1YYzBYs+apnUngBDFYfpjPuQ==}

  serve-static@1.16.2:
    resolution: {integrity: sha512-VqpjJZKadQB/PEbEwvFdO43Ax5dFBZ2UECszz8bQ7pi7wt//PWe1P6MN7eCnjsatYtBT6EuiClbjSWP2WrIoTw==}
    engines: {node: '>= 0.8.0'}

  serve-static@2.2.0:
    resolution: {integrity: sha512-61g9pCh0Vnh7IutZjtLGGpTA355+OPn2TyDv/6ivP2h/AdAVX9azsoxmg2/M6nZeQZNYBEwIcsne1mJd9oQItQ==}
    engines: {node: '>= 18'}

  serve@14.2.4:
    resolution: {integrity: sha512-qy1S34PJ/fcY8gjVGszDB3EXiPSk5FKhUa7tQe0UPRddxRidc2V6cNHPNewbE1D7MAkgLuWEt3Vw56vYy73tzQ==}
    engines: {node: '>= 14'}
    hasBin: true

  set-function-length@1.2.2:
    resolution: {integrity: sha512-pgRc4hJ4/sNjWCSS9AmnS40x3bNMDTknHgL5UaMBTMyJnU90EgWh1Rz+MC9eFu4BuN/UwZjKQuY/1v3rM7HMfg==}
    engines: {node: '>= 0.4'}

  set-function-name@2.0.2:
    resolution: {integrity: sha512-7PGFlmtwsEADb0WYyvCMa1t+yke6daIG4Wirafur5kcf+MhUnPms1UeR0CKQdTZD81yESwMHbtn+TR+dMviakQ==}
    engines: {node: '>= 0.4'}

  set-proto@1.0.0:
    resolution: {integrity: sha512-RJRdvCo6IAnPdsvP/7m6bsQqNnn1FCBX5ZNtFL98MmFF/4xAIJTIg1YbHW5DC2W5SKZanrC6i4HsJqlajw/dZw==}
    engines: {node: '>= 0.4'}

  setprototypeof@1.2.0:
    resolution: {integrity: sha512-E5LDX7Wrp85Kil5bhZv46j8jOeboKq5JMmYM3gVGdGH8xFpPWXUMsNrlODCrkoxMEeNi/XZIwuRvY4XNwYMJpw==}

  sha.js@2.4.12:
    resolution: {integrity: sha512-8LzC5+bvI45BjpfXU8V5fdU2mfeKiQe1D1gIMn7XUlF3OTUrpdJpPPH4EMAnF0DsHHdSZqCdSss5qCmJKuiO3w==}
    engines: {node: '>= 0.10'}
    hasBin: true

  shebang-command@2.0.0:
    resolution: {integrity: sha512-kHxr2zZpYtdmrN1qDjrrX/Z1rR1kG8Dx+gkpK1G4eXmvXswmcE1hTWBWYUzlraYw1/yZp6YuDY77YtvbN0dmDA==}
    engines: {node: '>=8'}

  shebang-regex@3.0.0:
    resolution: {integrity: sha512-7++dFhtcx3353uBaq8DDR4NuxBetBzC7ZQOhmTQInHEd6bSrXdiEyzCvG07Z44UYdLShWUyXt5M/yhz8ekcb1A==}
    engines: {node: '>=8'}

  side-channel-list@1.0.0:
    resolution: {integrity: sha512-FCLHtRD/gnpCiCHEiJLOwdmFP+wzCmDEkc9y7NsYxeF4u7Btsn1ZuwgwJGxImImHicJArLP4R0yX4c2KCrMrTA==}
    engines: {node: '>= 0.4'}

  side-channel-map@1.0.1:
    resolution: {integrity: sha512-VCjCNfgMsby3tTdo02nbjtM/ewra6jPHmpThenkTYh8pG9ucZ/1P8So4u4FGBek/BjpOVsDCMoLA/iuBKIFXRA==}
    engines: {node: '>= 0.4'}

  side-channel-weakmap@1.0.2:
    resolution: {integrity: sha512-WPS/HvHQTYnHisLo9McqBHOJk2FkHO/tlpvldyrnem4aeQp4hai3gythswg6p01oSoTl58rcpiFAjF2br2Ak2A==}
    engines: {node: '>= 0.4'}

  side-channel@1.1.0:
    resolution: {integrity: sha512-ZX99e6tRweoUXqR+VBrslhda51Nh5MTQwou5tnUDgbtyM0dBgmhEDtWGP/xbKn6hqfPRHujUNwz5fy/wbbhnpw==}
    engines: {node: '>= 0.4'}

  siginfo@2.0.0:
    resolution: {integrity: sha512-ybx0WO1/8bSBLEWXZvEd7gMW3Sn3JFlW3TvX1nREbDLRNQNaeNN8WK0meBwPdAaOI7TtRRRJn/Es1zhrrCHu7g==}

  signal-exit@3.0.7:
    resolution: {integrity: sha512-wnD2ZE+l+SPC/uoS0vXeE9L1+0wuaMqKlfz9AMUo38JsyLSBWSFcHR1Rri62LZc12vLr1gb3jl7iwQhgwpAbGQ==}

  signal-exit@4.1.0:
    resolution: {integrity: sha512-bzyZ1e88w9O1iNJbKnOlvYTrWPDl46O1bG0D3XInv+9tkPrxrN8jUUTiFlDkkmKWgn1M6CfIA13SuGqOa9Korw==}
    engines: {node: '>=14'}

  skin-tone@2.0.0:
    resolution: {integrity: sha512-kUMbT1oBJCpgrnKoSr0o6wPtvRWT9W9UKvGLwfJYO2WuahZRHOpEyL1ckyMGgMWh0UdpmaoFqKKD29WTomNEGA==}
    engines: {node: '>=8'}

  slash@3.0.0:
    resolution: {integrity: sha512-g9Q1haeby36OSStwb4ntCGGGaKsaVSjQ68fBxoQcutl5fS1vuY18H3wSt3jFyFtrkx+Kz0V1G85A4MyAdDMi2Q==}
    engines: {node: '>=8'}

  socket.io-adapter@2.5.5:
    resolution: {integrity: sha512-eLDQas5dzPgOWCk9GuuJC2lBqItuhKI4uxGgo9aIV7MYbk2h9Q6uULEh8WBzThoI7l+qU9Ast9fVUmkqPP9wYg==}

  socket.io-parser@4.2.4:
    resolution: {integrity: sha512-/GbIKmo8ioc+NIWIhwdecY0ge+qVBSMdgxGygevmdHj24bsfgtCmcUUcQ5ZzcylGFHsN3k4HB4Cgkl96KVnuew==}
    engines: {node: '>=10.0.0'}

  socket.io@4.8.1:
    resolution: {integrity: sha512-oZ7iUCxph8WYRHHcjBEc9unw3adt5CmSNlppj/5Q4k2RIrhl8Z5yY2Xr4j9zj0+wzVZ0bxmYoGSzKJnRl6A4yg==}
    engines: {node: '>=10.2.0'}

  source-map-js@1.2.1:
    resolution: {integrity: sha512-UXWMKhLOwVKb728IUtQPXxfYU+usdybtUrK/8uGE8CQMvrhOpwvzDBwj0QhSL7MQc7vIsISBG8VQ8+IDQxpfQA==}
    engines: {node: '>=0.10.0'}

  source-map-support@0.5.21:
    resolution: {integrity: sha512-uBHU3L3czsIyYXKX88fdrGovxdSCoTGDRZ6SYXtSRxLZUzHg5P/66Ht6uoUlHu9EZod+inXhKo3qQgwXUT/y1w==}

  source-map@0.6.1:
    resolution: {integrity: sha512-UjgapumWlbMhkBgzT7Ykc5YXUT46F0iKu8SGXq0bcwP5dz/h0Plj6enJqjz1Zbq2l5WaqYnrVbwWOWMyF3F47g==}
    engines: {node: '>=0.10.0'}

  spawndamnit@3.0.1:
    resolution: {integrity: sha512-MmnduQUuHCoFckZoWnXsTg7JaiLBJrKFj9UI2MbRPGaJeVpsLcVBu6P/IGZovziM/YBsellCmsprgNA+w0CzVg==}

  split2@4.2.0:
    resolution: {integrity: sha512-UcjcJOWknrNkF6PLX83qcHM6KHgVKNkV62Y8a5uYDVv9ydGQVwAHMKqHdJje1VTWpljG0WYpCDhrCdAOYH4TWg==}
    engines: {node: '>= 10.x'}

  sprintf-js@1.0.3:
    resolution: {integrity: sha512-D9cPgkvLlV3t3IzL0D0YLvGA9Ahk4PcvVwUbN0dSGr1aP0Nrt4AEnTUbuGvquEC0mA64Gqt1fzirlRs5ibXx8g==}

  stackback@0.0.2:
    resolution: {integrity: sha512-1XMJE5fQo1jGH6Y/7ebnwPOBEkIEnT4QF32d5R1+VXdXveM0IBMJt8zfaxX1P3QhVwrYe+576+jkANtSS2mBbw==}

  statuses@2.0.1:
    resolution: {integrity: sha512-RwNA9Z/7PrK06rYLIzFMlaF+l73iwpzsqRIFgbMLbTcLD6cOao82TaWefPXQvB2fOC4AjuYSEndS7N/mTCbkdQ==}
    engines: {node: '>= 0.8'}

  statuses@2.0.2:
    resolution: {integrity: sha512-DvEy55V3DB7uknRo+4iOGT5fP1slR8wQohVdknigZPMpMstaKJQWhwiYBACJE3Ul2pTnATihhBYnRhZQHGBiRw==}
    engines: {node: '>= 0.8'}

  std-env@3.9.0:
    resolution: {integrity: sha512-UGvjygr6F6tpH7o2qyqR6QYpwraIjKSdtzyBdyytFOHmPZY917kwdwLG0RbOjWOnKmnm3PeHjaoLLMie7kPLQw==}

  stdin-discarder@0.2.2:
    resolution: {integrity: sha512-UhDfHmA92YAlNnCfhmq0VeNL5bDbiZGg7sZ2IvPsXubGkiNa9EC+tUTsjBRsYUAz87btI6/1wf4XoVvQ3uRnmQ==}
    engines: {node: '>=18'}

  stop-iteration-iterator@1.1.0:
    resolution: {integrity: sha512-eLoXW/DHyl62zxY4SCaIgnRhuMr6ri4juEYARS8E6sCEqzKpOiE521Ucofdx+KnDZl5xmvGYaaKCk5FEOxJCoQ==}
    engines: {node: '>= 0.4'}

  string-width@4.2.3:
    resolution: {integrity: sha512-wKyQRQpjJ0sIp62ErSZdGsjMJWsap5oRNihHhu6G7JVO/9jIB6UyevL+tXuOqrng8j/cxKTWyWUwvSTriiZz/g==}
    engines: {node: '>=8'}

  string-width@5.1.2:
    resolution: {integrity: sha512-HnLOCR3vjcY8beoNLtcjZ5/nxn2afmME6lhrDrebokqMap+XbeW8n9TXpPDOqdGK5qcI3oT0GKTW6wC7EMiVqA==}
    engines: {node: '>=12'}

  string-width@7.2.0:
    resolution: {integrity: sha512-tsaTIkKW9b4N+AEj+SVA+WhJzV7/zMhcSu78mLKWSk7cXMOSHsBKFWUs0fWwq8QyK3MgJBQRX6Gbi4kYbdvGkQ==}
    engines: {node: '>=18'}

  string.prototype.replaceall@1.0.10:
    resolution: {integrity: sha512-PKLapcZUZmXUdfIM6rTTTMYOxaj4JiQrgl0SKEeCFug1CdMAuJq8hVZd4eek9yMXAW4ldGUq+TiZRtjLJRU96g==}
    engines: {node: '>= 0.4'}

  string.prototype.trim@1.2.10:
    resolution: {integrity: sha512-Rs66F0P/1kedk5lyYyH9uBzuiI/kNRmwJAR9quK6VOtIpZ2G+hMZd+HQbbv25MgCA6gEffoMZYxlTod4WcdrKA==}
    engines: {node: '>= 0.4'}

  string.prototype.trimend@1.0.9:
    resolution: {integrity: sha512-G7Ok5C6E/j4SGfyLCloXTrngQIQU3PWtXGst3yM7Bea9FRURf1S42ZHlZZtsNque2FN2PoUhfZXYLNWwEr4dLQ==}
    engines: {node: '>= 0.4'}

  string.prototype.trimstart@1.0.8:
    resolution: {integrity: sha512-UXSH262CSZY1tfu3G3Secr6uGLCFVPMhIqHjlgCUtCCcgihYc/xKs9djMTMUOb2j1mVSeU8EU6NWc/iQKU6Gfg==}
    engines: {node: '>= 0.4'}

  string_decoder@1.3.0:
    resolution: {integrity: sha512-hkRX8U1WjJFd8LsDJ2yQ/wWWxaopEsABU1XfkM8A+j0+85JAGppt16cr1Whg6KIbb4okU6Mql6BOj+uup/wKeA==}

  strip-ansi@6.0.1:
    resolution: {integrity: sha512-Y38VPSHcqkFrCpFnQ9vuSXmquuv5oXOKpGeT6aGrr3o3Gc9AlVa6JBfUSOCnbxGGZF+/0ooI7KrPuUSztUdU5A==}
    engines: {node: '>=8'}

  strip-ansi@7.1.0:
    resolution: {integrity: sha512-iq6eVVI64nQQTRYq2KtEg2d2uU7LElhTJwsH4YzIHZshxlgZms/wIc4VoDQTlG/IvVIrBKG06CrZnp0qv7hkcQ==}
    engines: {node: '>=12'}

  strip-bom@3.0.0:
    resolution: {integrity: sha512-vavAMRXOgBVNF6nyEEmL3DBK19iRpDcoIwW+swQ+CbGiu7lju6t+JklA1MHweoWtadgt4ISVUsXLyDq34ddcwA==}
    engines: {node: '>=4'}

  strip-final-newline@2.0.0:
    resolution: {integrity: sha512-BrpvfNAE3dcvq7ll3xVumzjKjZQ5tI1sEUIKr3Uoks0XUl45St3FlatVqef9prk4jRDzhW6WZg+3bk93y6pLjA==}
    engines: {node: '>=6'}

  strip-final-newline@3.0.0:
    resolution: {integrity: sha512-dOESqjYr96iWYylGObzd39EuNTa5VJxyvVAEm5Jnh7KGo75V43Hk1odPQkNDyXNmUR6k+gEiDVXnjB8HJ3crXw==}
    engines: {node: '>=12'}

  strip-final-newline@4.0.0:
    resolution: {integrity: sha512-aulFJcD6YK8V1G7iRB5tigAP4TsHBZZrOV8pjV++zdUwmeV8uzbY7yn6h9MswN62adStNZFuCIx4haBnRuMDaw==}
    engines: {node: '>=18'}

  strip-json-comments@2.0.1:
    resolution: {integrity: sha512-4gB8na07fecVVkOI6Rs4e7T6NOTki5EmL7TUduTs6bu3EdnSycntVJ4re8kgZA+wx9IueI2Y11bfbgwtzuE0KQ==}
    engines: {node: '>=0.10.0'}

  strip-json-comments@3.1.1:
    resolution: {integrity: sha512-6fPc+R4ihwqP6N/aIv2f1gMH8lOVtWQHoqC4yK6oSDVVocumAsfCqjkXnqiYMhmMwS/mEHLp7Vehlt3ql6lEig==}
    engines: {node: '>=8'}

  strip-literal@2.1.1:
    resolution: {integrity: sha512-631UJ6O00eNGfMiWG78ck80dfBab8X6IVFB51jZK5Icd7XAs60Z5y7QdSd/wGIklnWvRbUNloVzhOKKmutxQ6Q==}

  strip-literal@3.0.0:
    resolution: {integrity: sha512-TcccoMhJOM3OebGhSBEmp3UZ2SfDMZUEBdRA/9ynfLi8yYajyWX3JiXArcJt4Umh4vISpspkQIY8ZZoCqjbviA==}

  supports-color@7.2.0:
    resolution: {integrity: sha512-qpCAvRl9stuOHveKsn7HncJRvv501qIacKzQlO/+Lwxc9+0q2wLyv4Dfvt80/DPn2pqOBsJdDiogXGR9+OvwRw==}
    engines: {node: '>=8'}

  supports-hyperlinks@3.2.0:
    resolution: {integrity: sha512-zFObLMyZeEwzAoKCyu1B91U79K2t7ApXuQfo8OuxwXLDgcKxuwM+YvcbIhm6QWqz7mHUH1TVytR1PwVVjEuMig==}
    engines: {node: '>=14.18'}

  swr@2.3.6:
    resolution: {integrity: sha512-wfHRmHWk/isGNMwlLGlZX5Gzz/uTgo0o2IRuTMcf4CPuPFJZlq0rDaKUx+ozB5nBOReNV1kiOyzMfj+MBMikLw==}
    peerDependencies:
      react: ^16.11.0 || ^17.0.0 || ^18.0.0 || ^19.0.0

  symbol-tree@3.2.4:
    resolution: {integrity: sha512-9QNk5KwDF+Bvz+PyObkmSYjI5ksVUYtjW7AU22r2NKcfLJcXp96hkDWU3+XndOsUb+AQ9QhfzfCT2O+CNWT5Tw==}

  term-size@2.2.1:
    resolution: {integrity: sha512-wK0Ri4fOGjv/XPy8SBHZChl8CM7uMc5VML7SqiQ0zG7+J5Vr+RMQDoHa2CNT6KHUnTGIXH34UDMkPzAUyapBZg==}
    engines: {node: '>=8'}

  test-exclude@7.0.1:
    resolution: {integrity: sha512-pFYqmTw68LXVjeWJMST4+borgQP2AyMNbg1BpZh9LbyhUeNkeaPF9gzfPGUAnSMV3qPYdWUwDIjjCLiSDOl7vg==}
    engines: {node: '>=18'}

  test@3.3.0:
    resolution: {integrity: sha512-JKlEohxDIJRjwBH/+BrTcAPHljBALrAHw3Zs99RqZlaC605f6BggqXhxkdqZThbSHgaYPwpNJlf9bTSWkb/1rA==}
    hasBin: true

  text-extensions@2.4.0:
    resolution: {integrity: sha512-te/NtwBwfiNRLf9Ijqx3T0nlqZiQ2XrrtBvu+cLL8ZRrGkO0NHTug8MYFKyoSrv/sHTaSKfilUkizV6XhxMJ3g==}
    engines: {node: '>=8'}

  thenify-all@1.6.0:
    resolution: {integrity: sha512-RNxQH/qI8/t3thXJDwcstUO4zeqo64+Uy/+sNVRBx4Xn2OX+OZ9oP+iJnNFqplFra2ZUVeKCSa2oVWi3T4uVmA==}
    engines: {node: '>=0.8'}

  thenify@3.3.1:
    resolution: {integrity: sha512-RVZSIV5IG10Hk3enotrhvz0T9em6cyHBLkH/YAZuKqd8hRkKhSfCGIcP2KUY0EPxndzANBmNllzWPwak+bheSw==}

  throttleit@2.1.0:
    resolution: {integrity: sha512-nt6AMGKW1p/70DF/hGBdJB57B8Tspmbp5gfJ8ilhLnt7kkr2ye7hzD6NVG8GGErk2HWF34igrL2CXmNIkzKqKw==}
    engines: {node: '>=18'}

  through@2.3.8:
    resolution: {integrity: sha512-w89qg7PI8wAdvX60bMDP+bFoD5Dvhm9oLheFp5O4a2QF0cSBGsBX4qZmadPMvVqlLJBBci+WqGGOAPvcDeNSVg==}

  tinybench@2.9.0:
    resolution: {integrity: sha512-0+DUvqWMValLmha6lr4kD8iAMK1HzV0/aKnCtWb9v9641TnP/MFb7Pc2bxoxQjTXAErryXVgUOfv2YqNllqGeg==}

  tinycolor2@1.6.0:
    resolution: {integrity: sha512-XPaBkWQJdsf3pLKJV9p4qN/S+fm2Oj8AIPo1BTUhg5oxkvm9+SVEGFdhyOz7tTdUTfvxMiAs4sp6/eZO2Ew+pw==}

  tinyexec@0.3.2:
    resolution: {integrity: sha512-KQQR9yN7R5+OSwaK0XQoj22pwHoTlgYqmUscPYoknOoWCWfj/5/ABTMRi69FrKU5ffPVh5QcFikpWJI/P1ocHA==}

  tinyexec@1.0.1:
    resolution: {integrity: sha512-5uC6DDlmeqiOwCPmK9jMSdOuZTh8bU39Ys6yidB+UTt5hfZUPGAypSgFRiEp+jbi9qH40BLDvy85jIU88wKSqw==}

  tinyglobby@0.2.14:
    resolution: {integrity: sha512-tX5e7OM1HnYr2+a2C/4V0htOcSQcoSTH9KgJnVvNm5zm/cyEWKJ7j7YutsH9CxMdtOkkLFy2AHrMci9IM8IPZQ==}
    engines: {node: '>=12.0.0'}

  tinygradient@1.1.5:
    resolution: {integrity: sha512-8nIfc2vgQ4TeLnk2lFj4tRLvvJwEfQuabdsmvDdQPT0xlk9TaNtpGd6nNRxXoK6vQhN6RSzj+Cnp5tTQmpxmbw==}

  tinypool@0.8.4:
    resolution: {integrity: sha512-i11VH5gS6IFeLY3gMBQ00/MmLncVP7JLXOw1vlgkytLmJK7QnEr7NXf0LBdxfmNPAeyetukOk0bOYrJrFGjYJQ==}
    engines: {node: '>=14.0.0'}

  tinypool@1.1.1:
    resolution: {integrity: sha512-Zba82s87IFq9A9XmjiX5uZA/ARWDrB03OHlq+Vw1fSdt0I+4/Kutwy8BP4Y/y/aORMo61FQ0vIb5j44vSo5Pkg==}
    engines: {node: ^18.0.0 || >=20.0.0}

  tinyrainbow@2.0.0:
    resolution: {integrity: sha512-op4nsTR47R6p0vMUUoYl/a+ljLFVtlfaXkLQmqfLR1qHma1h/ysYk4hEXZ880bf2CYgTskvTa/e196Vd5dDQXw==}
    engines: {node: '>=14.0.0'}

  tinyspy@2.2.1:
    resolution: {integrity: sha512-KYad6Vy5VDWV4GH3fjpseMQ/XU2BhIYP7Vzd0LG44qRWm/Yt2WCOTicFdvmgo6gWaqooMQCawTtILVQJupKu7A==}
    engines: {node: '>=14.0.0'}

  tinyspy@4.0.3:
    resolution: {integrity: sha512-t2T/WLB2WRgZ9EpE4jgPJ9w+i66UZfDc8wHh0xrwiRNN+UwH98GIJkTeZqX9rg0i0ptwzqW+uYeIF0T4F8LR7A==}
    engines: {node: '>=14.0.0'}

  tldts-core@6.1.86:
    resolution: {integrity: sha512-Je6p7pkk+KMzMv2XXKmAE3McmolOQFdxkKw0R8EYNr7sELW46JqnNeTX8ybPiQgvg1ymCoF8LXs5fzFaZvJPTA==}

  tldts@6.1.86:
    resolution: {integrity: sha512-WMi/OQ2axVTf/ykqCQgXiIct+mSQDFdH2fkwhPwgEwvJ1kSzZRiinb0zF2Xb8u4+OqPChmyI6MEu4EezNJz+FQ==}
    hasBin: true

  tmp@0.0.33:
    resolution: {integrity: sha512-jRCJlojKnZ3addtTOjdIqoRuPEKBvNXcGYqzO6zWZX8KfKEpnGY5jfggJQ3EjKuu8D4bJRr0y+cYJFmYbImXGw==}
    engines: {node: '>=0.6.0'}

  to-buffer@1.2.1:
    resolution: {integrity: sha512-tB82LpAIWjhLYbqjx3X4zEeHN6M8CiuOEy2JY8SEQVdYRe3CCHOFaqrBW1doLDrfpWhplcW7BL+bO3/6S3pcDQ==}
    engines: {node: '>= 0.4'}

  to-regex-range@5.0.1:
    resolution: {integrity: sha512-65P7iz6X5yEr1cwcgvQxbbIw7Uk3gOy5dIdtZ4rDveLqhrdJP+Li/Hx6tyK0NEb+2GCyneCMJiGqrADCSNk8sQ==}
    engines: {node: '>=8.0'}

  toidentifier@1.0.1:
    resolution: {integrity: sha512-o5sSPKEkg/DIQNmH43V0/uerLrpzVedkUh8tGNvaeXpfpuwjKenlSox/2O/BTlZUtEe+JG7s5YhEz608PlAHRA==}
    engines: {node: '>=0.6'}

  tough-cookie@5.1.2:
    resolution: {integrity: sha512-FVDYdxtnj0G6Qm/DhNPSb8Ju59ULcup3tuJxkFb5K8Bv2pUXILbf0xZWU8PX8Ov19OXljbUyveOFwRMwkXzO+A==}
    engines: {node: '>=16'}

  tr46@0.0.3:
    resolution: {integrity: sha512-N3WMsuqV66lT30CrXNbEjx4GEwlow3v6rr4mCcv6prnfwhS01rkgyFdjPNBYd9br7LpXV1+Emh01fHnq2Gdgrw==}

  tr46@5.1.1:
    resolution: {integrity: sha512-hdF5ZgjTqgAntKkklYw0R03MG2x/bSzTtkxmIRw/sTNV8YXsCJ1tfLAX23lhxhHJlEf3CRCOCGGWw3vI3GaSPw==}
    engines: {node: '>=18'}

  ts-api-utils@1.4.3:
    resolution: {integrity: sha512-i3eMG77UTMD0hZhgRS562pv83RC6ukSAC2GMNWc+9dieh/+jDM5u5YG+NHX6VNDRHQcHwmsTHctP9LhbC3WxVw==}
    engines: {node: '>=16'}
    peerDependencies:
      typescript: '>=4.2.0'

  ts-api-utils@2.1.0:
    resolution: {integrity: sha512-CUgTZL1irw8u29bzrOD/nH85jqyc74D6SshFgujOIA7osm2Rz7dYH77agkx7H4FBNxDq7Cjf+IjaX/8zwFW+ZQ==}
    engines: {node: '>=18.12'}
    peerDependencies:
      typescript: '>=4.8.4'

  ts-node@10.9.2:
    resolution: {integrity: sha512-f0FFpIdcHgn8zcPSbf1dRevwt047YMnaiJM3u2w2RewrB+fob/zePZcrOyQoLMMO7aBIddLcQIEK5dYjkLnGrQ==}
    hasBin: true
    peerDependencies:
      '@swc/core': '>=1.2.50'
      '@swc/wasm': '>=1.2.50'
      '@types/node': '*'
      typescript: '>=2.7'
    peerDependenciesMeta:
      '@swc/core':
        optional: true
      '@swc/wasm':
        optional: true

  tslib@2.8.1:
    resolution: {integrity: sha512-oJFu94HQb+KVduSUQL7wnpmqnfmLsOA/nAh6b6EH0wCEoK0/mPeXU6c3wKDV83MkOuHPRHtSXKKU99IBazS/2w==}

  tsx@3.14.0:
    resolution: {integrity: sha512-xHtFaKtHxM9LOklMmJdI3BEnQq/D5F73Of2E1GDrITi9sgoVkvIsrQUTY1G8FlmGtA+awCI4EBlTRRYxkL2sRg==}
    hasBin: true

  tsx@4.20.5:
    resolution: {integrity: sha512-+wKjMNU9w/EaQayHXb7WA7ZaHY6hN8WgfvHNQ3t1PnU91/7O8TcTnIhCDYTZwnt8JsO9IBqZ30Ln1r7pPF52Aw==}
    engines: {node: '>=18.0.0'}
    hasBin: true

  turbo-darwin-64@2.5.6:
    resolution: {integrity: sha512-3C1xEdo4aFwMJAPvtlPqz1Sw/+cddWIOmsalHFMrsqqydcptwBfu26WW2cDm3u93bUzMbBJ8k3zNKFqxJ9ei2A==}
    cpu: [x64]
    os: [darwin]

  turbo-darwin-arm64@2.5.6:
    resolution: {integrity: sha512-LyiG+rD7JhMfYwLqB6k3LZQtYn8CQQUePbpA8mF/hMLPAekXdJo1g0bUPw8RZLwQXUIU/3BU7tXENvhSGz5DPA==}
    cpu: [arm64]
    os: [darwin]

  turbo-linux-64@2.5.6:
    resolution: {integrity: sha512-GOcUTT0xiT/pSnHL4YD6Yr3HreUhU8pUcGqcI2ksIF9b2/r/kRHwGFcsHgpG3+vtZF/kwsP0MV8FTlTObxsYIA==}
    cpu: [x64]
    os: [linux]

  turbo-linux-arm64@2.5.6:
    resolution: {integrity: sha512-10Tm15bruJEA3m0V7iZcnQBpObGBcOgUcO+sY7/2vk1bweW34LMhkWi8svjV9iDF68+KJDThnYDlYE/bc7/zzQ==}
    cpu: [arm64]
    os: [linux]

  turbo-windows-64@2.5.6:
    resolution: {integrity: sha512-FyRsVpgaj76It0ludwZsNN40ytHN+17E4PFJyeliBEbxrGTc5BexlXVpufB7XlAaoaZVxbS6KT8RofLfDRyEPg==}
    cpu: [x64]
    os: [win32]

  turbo-windows-arm64@2.5.6:
    resolution: {integrity: sha512-j/tWu8cMeQ7HPpKri6jvKtyXg9K1gRyhdK4tKrrchH8GNHscPX/F71zax58yYtLRWTiK04zNzPcUJuoS0+v/+Q==}
    cpu: [arm64]
    os: [win32]

  turbo@2.5.6:
    resolution: {integrity: sha512-gxToHmi9oTBNB05UjUsrWf0OyN5ZXtD0apOarC1KIx232Vp3WimRNy3810QzeNSgyD5rsaIDXlxlbnOzlouo+w==}
    hasBin: true

  type-check@0.4.0:
    resolution: {integrity: sha512-XleUoc9uwGXqjWwXaUTZAmzMcFZ5858QA2vvx1Ur5xIcixXIP+8LnFDgRplU30us6teqdlskFfu+ae4K79Ooew==}
    engines: {node: '>= 0.8.0'}

  type-detect@4.1.0:
    resolution: {integrity: sha512-Acylog8/luQ8L7il+geoSxhEkazvkslg7PSNKOX59mbB9cOveP5aq9h74Y7YU8yDpJwetzQQrfIwtf4Wp4LKcw==}
    engines: {node: '>=4'}

  type-fest@0.21.3:
    resolution: {integrity: sha512-t0rzBq87m3fVcduHDUFhKmyyX+9eo6WQjZvf51Ea/M0Q7+T374Jp1aUiyUl0GKxp8M/OETVHSDvmkyPgvX+X2w==}
    engines: {node: '>=10'}

  type-fest@2.19.0:
    resolution: {integrity: sha512-RAH822pAdBgcNMAfWnCBU3CFZcfZ/i1eZjwFU/dsLKumyuuP3niueg2UAukXYF0E2AAoc82ZSSf9J0WQBinzHA==}
    engines: {node: '>=12.20'}

  type-fest@4.41.0:
    resolution: {integrity: sha512-TeTSQ6H5YHvpqVwBRcnLDCBnDOHWYu7IvGbHT6N8AOymcr9PJGjc1GTtiWZTYg0NCgYwvnYWEkVChQAr9bjfwA==}
    engines: {node: '>=16'}

  type-graphql@2.0.0-rc.2:
    resolution: {integrity: sha512-DJ8erG1cmjteMrOhFIkBHOqRM+L+wCJxvNjbbj1Y+q2r4HZkB1qOSS4ZD4AaoAfRPAp1yU23gMtmzf0jen/FFA==}
    engines: {node: '>= 18.12.0'}
    peerDependencies:
      class-validator: '>=0.14.0'
      graphql: ^16.8.1
      graphql-scalars: ^1.23.0
    peerDependenciesMeta:
      class-validator:
        optional: true

  type-is@1.6.18:
    resolution: {integrity: sha512-TkRKr9sUTxEH8MdfuCSP7VizJyzRNMjj2J2do2Jr3Kym598JVdEksuzPQCnlFPW4ky9Q+iA+ma9BGm06XQBy8g==}
    engines: {node: '>= 0.6'}

  type-is@2.0.1:
    resolution: {integrity: sha512-OZs6gsjF4vMp32qrCbiVSkrFmXtG/AZhY3t0iAMrMBiAZyV9oALtXO8hsrHbMXF9x6L3grlFuwW2oAz7cav+Gw==}
    engines: {node: '>= 0.6'}

  typed-array-buffer@1.0.3:
    resolution: {integrity: sha512-nAYYwfY3qnzX30IkA6AQZjVbtK6duGontcQm1WSG1MD94YLqK0515GNApXkoxKOWMusVssAHWLh9SeaoefYFGw==}
    engines: {node: '>= 0.4'}

  typed-array-byte-length@1.0.3:
    resolution: {integrity: sha512-BaXgOuIxz8n8pIq3e7Atg/7s+DpiYrxn4vdot3w9KbnBhcRQq6o3xemQdIfynqSeXeDrF32x+WvfzmOjPiY9lg==}
    engines: {node: '>= 0.4'}

  typed-array-byte-offset@1.0.4:
    resolution: {integrity: sha512-bTlAFB/FBYMcuX81gbL4OcpH5PmlFHqlCCpAl8AlEzMz5k53oNDvN8p1PNOWLEmI2x4orp3raOFB51tv9X+MFQ==}
    engines: {node: '>= 0.4'}

  typed-array-length@1.0.7:
    resolution: {integrity: sha512-3KS2b+kL7fsuk/eJZ7EQdnEmQoaho/r6KUef7hxvltNA5DR8NAUM+8wJMbJyZ4G9/7i3v5zPBIMN5aybAh2/Jg==}
    engines: {node: '>= 0.4'}

  typescript-eslint@8.41.0:
    resolution: {integrity: sha512-n66rzs5OBXW3SFSnZHr2T685q1i4ODm2nulFJhMZBotaTavsS8TrI3d7bDlRSs9yWo7HmyWrN9qDu14Qv7Y0Dw==}
    engines: {node: ^18.18.0 || ^20.9.0 || >=21.1.0}
    peerDependencies:
      eslint: ^8.57.0 || ^9.0.0
      typescript: '>=4.8.4 <6.0.0'

  typescript@5.8.3:
    resolution: {integrity: sha512-p1diW6TqL9L07nNxvRMM7hMMw4c5XOo/1ibL4aAIGmSAt9slTE1Xgw5KWuof2uTOvCg9BY7ZRi+GaF+7sfgPeQ==}
    engines: {node: '>=14.17'}
    hasBin: true

  typescript@5.9.2:
    resolution: {integrity: sha512-CWBzXQrc/qOkhidw1OzBTQuYRbfyxDXJMVJ1XNwUHGROVmuaeiEm3OslpZ1RV96d7SKKjZKrSJu3+t/xlw3R9A==}
    engines: {node: '>=14.17'}
    hasBin: true

  ufo@1.6.1:
    resolution: {integrity: sha512-9a4/uxlTWJ4+a5i0ooc1rU7C7YOw3wT+UGqdeNNHWnOF9qcMBgLRS+4IYUqbczewFx4mLEig6gawh7X6mFlEkA==}

  unbox-primitive@1.1.0:
    resolution: {integrity: sha512-nWJ91DjeOkej/TA8pXQ3myruKpKEYgqvpw9lz4OPHj/NWFNluYrjbz9j01CJ8yKQd2g4jFoOkINCTW2I5LEEyw==}
    engines: {node: '>= 0.4'}

  undici-types@5.26.5:
    resolution: {integrity: sha512-JlCMO+ehdEIKqlFxk6IfVoAUVmgz7cU7zD/h9XZ0qzeosSHmUJVOzSQvvYSYWXkFXC+IfLKSIffhv0sVZup6pA==}

  undici-types@6.21.0:
    resolution: {integrity: sha512-iwDZqg0QAGrg9Rav5H4n0M64c3mkR59cJ6wQp+7C4nI0gsmExaedaYLNO44eT4AtBBwjbTiGPMlt2Md0T9H9JQ==}

  undici-types@7.10.0:
    resolution: {integrity: sha512-t5Fy/nfn+14LuOc2KNYg75vZqClpAiqscVvMygNnlsHBFpSXdJaYtXMcdNLpl/Qvc3P2cB3s6lOV51nqsFq4ag==}

  unicode-emoji-modifier-base@1.0.0:
    resolution: {integrity: sha512-yLSH4py7oFH3oG/9K+XWrz1pSi3dfUrWEnInbxMfArOfc1+33BlGPQtLsOYwvdMy11AwUBetYuaRxSPqgkq+8g==}
    engines: {node: '>=4'}

  unicorn-magic@0.1.0:
    resolution: {integrity: sha512-lRfVq8fE8gz6QMBuDM6a+LO3IAzTi05H6gCVaUpir2E1Rwpo4ZUog45KpNXKC/Mn3Yb9UDuHumeFTo9iV/D9FQ==}
    engines: {node: '>=18'}

  unicorn-magic@0.3.0:
    resolution: {integrity: sha512-+QBBXBCvifc56fsbuxZQ6Sic3wqqc3WWaqxs58gvJrcOuN83HGTCwz3oS5phzU9LthRNE9VrJCFCLUgHeeFnfA==}
    engines: {node: '>=18'}

  universalify@0.1.2:
    resolution: {integrity: sha512-rBJeI5CXAlmy1pV+617WB9J63U6XcazHHF2f2dbJix4XzpUF0RS3Zbj0FGIOCAva5P/d/GBOYaACQ1w+0azUkg==}
    engines: {node: '>= 4.0.0'}

  universalify@2.0.1:
    resolution: {integrity: sha512-gptHNQghINnc/vTGIk0SOFGFNXw7JVrlRUtConJRlvaw6DuX0wO5Jeko9sWrMBhh+PsYAZ7oXAiOnf/UKogyiw==}
    engines: {node: '>= 10.0.0'}

  unpipe@1.0.0:
    resolution: {integrity: sha512-pjy2bYhSsufwWlKwPc+l3cN7+wuJlK6uz0YdJEOlQDbl6jo/YlPi4mb8agUkVC8BF7V8NuzeyPNqRksA3hztKQ==}
    engines: {node: '>= 0.8'}

  update-check@1.5.4:
    resolution: {integrity: sha512-5YHsflzHP4t1G+8WGPlvKbJEbAJGCgw+Em+dGR1KmBUbr1J36SJBqlHLjR7oob7sco5hWHGQVcr9B2poIVDDTQ==}

  uri-js@4.4.1:
    resolution: {integrity: sha512-7rKUyy33Q1yc98pQ1DAmLtwX109F7TIfWlW1Ydo8Wl1ii1SeHieeh0HHfPeL2fMXK6z0s8ecKs9frCuLJvndBg==}

  use-sync-external-store@1.5.0:
    resolution: {integrity: sha512-Rb46I4cGGVBmjamjphe8L/UnvJD+uPPtTkNvX5mZgqdbavhI4EbgIWJiIHXJ8bc/i9EQGPRh4DwEURJ552Do0A==}
    peerDependencies:
      react: ^16.8.0 || ^17.0.0 || ^18.0.0 || ^19.0.0

  util-deprecate@1.0.2:
    resolution: {integrity: sha512-EPD5q1uXyFxJpCrLnCc1nHnq3gOa6DZBocAIiI2TaSCA7VCJ1UJDMagCzIkXNsUYfD1daK//LTEQ8xiIbrHtcw==}

  utils-merge@1.0.1:
    resolution: {integrity: sha512-pMZTvIkT1d+TFGvDOqodOclx0QWkkgi6Tdoa8gC8ffGAAqz9pzPTZWAybbsHHoED/ztMtkv/VoYTYyShUn81hA==}
    engines: {node: '>= 0.4.0'}

  uuid@10.0.0:
    resolution: {integrity: sha512-8XkAphELsDnEGrDxUOHB3RGvXz6TeuYSGEZBOjtTtPm2lwhGBjLgOzLHB63IUWfBpNucQjND6d3AOudO+H3RWQ==}
    hasBin: true

  uuid@9.0.1:
    resolution: {integrity: sha512-b+1eJOlsR9K8HJpow9Ok3fiWOWSIcIzXodvv0rQjVoOVNpWMpxf1wZNpt4y9h10odCNrqnYp1OBzRktckBe3sA==}
    hasBin: true

  v8-compile-cache-lib@3.0.1:
    resolution: {integrity: sha512-wa7YjyUGfNZngI/vtK0UHAN+lgDCxBPCylVXGp0zu59Fz5aiGtNXaq3DhIov063MorB+VfufLh3JlF2KdTK3xg==}

  value-or-promise@1.0.11:
    resolution: {integrity: sha512-41BrgH+dIbCFXClcSapVs5M6GkENd3gQOJpEfPDNa71LsUGMXDL0jMWpI/Rh7WhX+Aalfz2TTS3Zt5pUsbnhLg==}
    engines: {node: '>=12'}

  value-or-promise@1.0.12:
    resolution: {integrity: sha512-Z6Uz+TYwEqE7ZN50gwn+1LCVo9ZVrpxRPOhOLnncYkY1ZzOYtrX8Fwf/rFktZ8R5mJms6EZf5TqNOMeZmnPq9Q==}
    engines: {node: '>=12'}

  vary@1.1.2:
    resolution: {integrity: sha512-BNGbWLfd0eUPabhkXUVm0j8uuvREyTh5ovRa/dyow/BqAbZJyC+5fU+IzQOzmAKzYqYRAISoRhdQr3eIZ/PXqg==}
    engines: {node: '>= 0.8'}

  vite-node@1.6.1:
    resolution: {integrity: sha512-YAXkfvGtuTzwWbDSACdJSg4A4DZiAqckWe90Zapc/sEX3XvHcw1NdurM/6od8J207tSDqNbSsgdCacBgvJKFuA==}
    engines: {node: ^18.0.0 || >=20.0.0}
    hasBin: true

  vite-node@3.2.4:
    resolution: {integrity: sha512-EbKSKh+bh1E1IFxeO0pg1n4dvoOTt0UDiXMd/qn++r98+jPO1xtJilvXldeuQ8giIB5IkpjCgMleHMNEsGH6pg==}
    engines: {node: ^18.0.0 || ^20.0.0 || >=22.0.0}
    hasBin: true

  vite@5.4.19:
    resolution: {integrity: sha512-qO3aKv3HoQC8QKiNSTuUM1l9o/XX3+c+VTgLHbJWHZGeTPVAg2XwazI9UWzoxjIJCGCV2zU60uqMzjeLZuULqA==}
    engines: {node: ^18.0.0 || >=20.0.0}
    hasBin: true
    peerDependencies:
      '@types/node': ^18.0.0 || >=20.0.0
      less: '*'
      lightningcss: ^1.21.0
      sass: '*'
      sass-embedded: '*'
      stylus: '*'
      sugarss: '*'
      terser: ^5.4.0
    peerDependenciesMeta:
      '@types/node':
        optional: true
      less:
        optional: true
      lightningcss:
        optional: true
      sass:
        optional: true
      sass-embedded:
        optional: true
      stylus:
        optional: true
      sugarss:
        optional: true
      terser:
        optional: true

  vitest@1.6.1:
    resolution: {integrity: sha512-Ljb1cnSJSivGN0LqXd/zmDbWEM0RNNg2t1QW/XUhYl/qPqyu7CsqeWtqQXHVaJsecLPuDoak2oJcZN2QoRIOag==}
    engines: {node: ^18.0.0 || >=20.0.0}
    hasBin: true
    peerDependencies:
      '@edge-runtime/vm': '*'
      '@types/node': ^18.0.0 || >=20.0.0
      '@vitest/browser': 1.6.1
      '@vitest/ui': 1.6.1
      happy-dom: '*'
      jsdom: '*'
    peerDependenciesMeta:
      '@edge-runtime/vm':
        optional: true
      '@types/node':
        optional: true
      '@vitest/browser':
        optional: true
      '@vitest/ui':
        optional: true
      happy-dom:
        optional: true
      jsdom:
        optional: true

  vitest@3.2.4:
    resolution: {integrity: sha512-LUCP5ev3GURDysTWiP47wRRUpLKMOfPh+yKTx3kVIEiu5KOMeqzpnYNsKyOoVrULivR8tLcks4+lga33Whn90A==}
    engines: {node: ^18.0.0 || ^20.0.0 || >=22.0.0}
    hasBin: true
    peerDependencies:
      '@edge-runtime/vm': '*'
      '@types/debug': ^4.1.12
      '@types/node': ^18.0.0 || ^20.0.0 || >=22.0.0
      '@vitest/browser': 3.2.4
      '@vitest/ui': 3.2.4
      happy-dom: '*'
      jsdom: '*'
    peerDependenciesMeta:
      '@edge-runtime/vm':
        optional: true
      '@types/debug':
        optional: true
      '@types/node':
        optional: true
      '@vitest/browser':
        optional: true
      '@vitest/ui':
        optional: true
      happy-dom:
        optional: true
      jsdom:
        optional: true

  w3c-xmlserializer@5.0.0:
    resolution: {integrity: sha512-o8qghlI8NZHU1lLPrpi2+Uq7abh4GGPpYANlalzWxyWteJOCsr/P+oPBA49TOLu5FTZO4d3F9MnWJfiMo4BkmA==}
    engines: {node: '>=18'}

  wcwidth@1.0.1:
    resolution: {integrity: sha512-XHPEwS0q6TaxcvG85+8EYkbiCux2XtWG2mkc47Ng2A77BQu9+DqIOJldST4HgPkuea7dvKSj5VgX3P1d4rW8Tg==}

  web-streams-polyfill@4.0.0-beta.3:
    resolution: {integrity: sha512-QW95TCTaHmsYfHDybGMwO5IJIM93I/6vTRk+daHTWFPhwh+C8Cg7j7XyKrwrj8Ib6vYXe0ocYNrmzY4xAAN6ug==}
    engines: {node: '>= 14'}

  web-streams-polyfill@4.2.0:
    resolution: {integrity: sha512-0rYDzGOh9EZpig92umN5g5D/9A1Kff7k0/mzPSSCY8jEQeYkgRMoY7LhbXtUCWzLCMX0TUE9aoHkjFNB7D9pfA==}
    engines: {node: '>= 8'}

  webidl-conversions@3.0.1:
    resolution: {integrity: sha512-2JAn3z8AR6rjK8Sm8orRC0h/bcl/DqL7tRPdGZ4I1CjdF+EaMLmYxBHyXuKL849eucPFhvBoxMsflfOb8kxaeQ==}

  webidl-conversions@7.0.0:
    resolution: {integrity: sha512-VwddBukDzu71offAQR975unBIGqfKZpM+8ZX6ySk8nYhVoo5CYaZyzt3YBvYtRtO+aoGlqxPg/B87NGVZ/fu6g==}
    engines: {node: '>=12'}

  whatwg-encoding@3.1.1:
    resolution: {integrity: sha512-6qN4hJdMwfYBtE3YBTTHhoeuUrDBPZmbQaxWAqSALV/MeEnR5z1xd8UKud2RAkFoPkmB+hli1TZSnyi84xz1vQ==}
    engines: {node: '>=18'}

  whatwg-mimetype@3.0.0:
    resolution: {integrity: sha512-nt+N2dzIutVRxARx1nghPKGv1xHikU7HKdfafKkLNLindmPU/ch3U31NOCGGA/dmPcmb1VlofO0vnKAcsm0o/Q==}
    engines: {node: '>=12'}

  whatwg-mimetype@4.0.0:
    resolution: {integrity: sha512-QaKxh0eNIi2mE9p2vEdzfagOKHCcj1pJ56EEHGQOVxp8r9/iszLUUV7v89x9O1p/T+NlTM5W7jW6+cz4Fq1YVg==}
    engines: {node: '>=18'}

  whatwg-url@14.2.0:
    resolution: {integrity: sha512-De72GdQZzNTUBBChsXueQUnPKDkg/5A5zp7pFDuQAj5UFoENpiACU0wlCvzpAGnTkj++ihpKwKyYewn/XNUbKw==}
    engines: {node: '>=18'}

  whatwg-url@5.0.0:
    resolution: {integrity: sha512-saE57nupxk6v3HY35+jzBwYa0rKSy0XR8JSxZPwgLr7ys0IBzhGviA1/TUGJLmSVqs8pb9AnvICXEuOHLprYTw==}

  which-boxed-primitive@1.1.1:
    resolution: {integrity: sha512-TbX3mj8n0odCBFVlY8AxkqcHASw3L60jIuF8jFP78az3C2YhmGvqbHBpAjTRH2/xqYunrJ9g1jSyjCjpoWzIAA==}
    engines: {node: '>= 0.4'}

  which-builtin-type@1.2.1:
    resolution: {integrity: sha512-6iBczoX+kDQ7a3+YJBnh3T+KZRxM/iYNPXicqk66/Qfm1b93iu+yOImkg0zHbj5LNOcNv1TEADiZ0xa34B4q6Q==}
    engines: {node: '>= 0.4'}

  which-collection@1.0.2:
    resolution: {integrity: sha512-K4jVyjnBdgvc86Y6BkaLZEN933SwYOuBFkdmBu9ZfkcAbdVbpITnDmjvZ/aQjRXQrv5EPkTnD1s39GiiqbngCw==}
    engines: {node: '>= 0.4'}

  which-typed-array@1.1.19:
    resolution: {integrity: sha512-rEvr90Bck4WZt9HHFC4DJMsjvu7x+r6bImz0/BrbWb7A2djJ8hnZMrWnHo9F8ssv0OMErasDhftrfROTyqSDrw==}
    engines: {node: '>= 0.4'}

  which@2.0.2:
    resolution: {integrity: sha512-BLI3Tl1TW3Pvl70l3yq3Y64i+awpwXqsGBYWkkqMtnbXgrMD+yj7rhW0kuEDxzJaYXGjEW5ogapKNMEKNMjibA==}
    engines: {node: '>= 8'}
    hasBin: true

  why-is-node-running@2.3.0:
    resolution: {integrity: sha512-hUrmaWBdVDcxvYqnyh09zunKzROWjbZTiNy8dBEjkS7ehEDQibXJ7XvlmtbwuTclUiIyN+CyXQD4Vmko8fNm8w==}
    engines: {node: '>=8'}
    hasBin: true

  widest-line@4.0.1:
    resolution: {integrity: sha512-o0cyEG0e8GPzT4iGHphIOh0cJOV8fivsXxddQasHPHfoZf1ZexrfeA21w2NaEN1RHE+fXlfISmOE8R9N3u3Qig==}
    engines: {node: '>=12'}

  word-wrap@1.2.5:
    resolution: {integrity: sha512-BN22B5eaMMI9UMtjrGd5g5eCYPpCPDUy0FJXbYsaT5zYxjFOckS53SQDE3pWkVoWpHXVb3BrYcEN4Twa55B5cA==}
    engines: {node: '>=0.10.0'}

  wrap-ansi@6.2.0:
    resolution: {integrity: sha512-r6lPcBGxZXlIcymEu7InxDMhdW0KDxpLgoFLcguasxCaJ/SOIZwINatK9KY/tf+ZrlywOKU0UDj3ATXUBfxJXA==}
    engines: {node: '>=8'}

  wrap-ansi@7.0.0:
    resolution: {integrity: sha512-YVGIj2kamLSTxw6NsZjoBxfSwsn0ycdesmc4p+Q21c5zPuZ1pl+NfxVdxPtdHvmNVOQ6XSYG4AUtyt/Fi7D16Q==}
    engines: {node: '>=10'}

  wrap-ansi@8.1.0:
    resolution: {integrity: sha512-si7QWI6zUMq56bESFvagtmzMdGOtoxfR+Sez11Mobfc7tm+VkUckk9bW2UeffTGVUbOksxmSw0AA2gs8g71NCQ==}
    engines: {node: '>=12'}

  wrappy@1.0.2:
    resolution: {integrity: sha512-l4Sp/DRseor9wL6EvV2+TuQn63dMkPjZ/sp9XkghTEbV9KlPS1xUsZ3u7/IQO4wxtcFB4bgpQPRcR3QCvezPcQ==}

  ws@8.17.1:
    resolution: {integrity: sha512-6XQFvXTkbfUOZOKKILFG1PDK2NDQs4azKQl26T0YS5CxqWLgXajbPZ+h4gZekJyRqFU8pvnbAbbs/3TgRPy+GQ==}
    engines: {node: '>=10.0.0'}
    peerDependencies:
      bufferutil: ^4.0.1
      utf-8-validate: '>=5.0.2'
    peerDependenciesMeta:
      bufferutil:
        optional: true
      utf-8-validate:
        optional: true

  ws@8.18.3:
    resolution: {integrity: sha512-PEIGCY5tSlUt50cqyMXfCzX+oOPqN0vuGqWzbcJ2xvnkzkq46oOpz7dQaTDBdfICb4N14+GARUDw2XV2N4tvzg==}
    engines: {node: '>=10.0.0'}
    peerDependencies:
      bufferutil: ^4.0.1
      utf-8-validate: '>=5.0.2'
    peerDependenciesMeta:
      bufferutil:
        optional: true
      utf-8-validate:
        optional: true

  xml-name-validator@5.0.0:
    resolution: {integrity: sha512-EvGK8EJ3DhaHfbRlETOWAS5pO9MZITeauHKJyb8wyajUfQUenkIg2MvLDTZ4T/TgIcm3HU0TFBgWWboAZ30UHg==}
    engines: {node: '>=18'}

  xmlchars@2.2.0:
    resolution: {integrity: sha512-JZnDKK8B0RCDw84FNdDAIpZK+JuJw+s7Lz8nksI7SIuU3UXJJslUthsi+uWBUYOwPFwW7W7PRLRfUKpxjtjFCw==}

  xss@1.0.15:
    resolution: {integrity: sha512-FVdlVVC67WOIPvfOwhoMETV72f6GbW7aOabBC3WxN/oUdoEMDyLz4OgRv5/gck2ZeNqEQu+Tb0kloovXOfpYVg==}
    engines: {node: '>= 0.10.0'}
    hasBin: true

  y18n@5.0.8:
    resolution: {integrity: sha512-0pfFzegeDWJHJIAmTLRP2DwHjdF5s7jo9tuztdQxAhINCdvS+3nGINqPd00AphqJR/0LhANUS6/+7SCb98YOfA==}
    engines: {node: '>=10'}

  yallist@4.0.0:
    resolution: {integrity: sha512-3wdGidZyq5PB084XLES5TpOSRA3wjXAlIWMhum2kRcv/41Sn2emQ0dycQW4uZXLejwKvg6EsvbdlVL+FYEct7A==}

  yaml@2.8.1:
    resolution: {integrity: sha512-lcYcMxX2PO9XMGvAJkJ3OsNMw+/7FKes7/hgerGUYWIoWu5j/+YQqcZr5JnPZWzOsEBgMbSbiSTn/dv/69Mkpw==}
    engines: {node: '>= 14.6'}
    hasBin: true

  yargs-parser@20.2.9:
    resolution: {integrity: sha512-y11nGElTIV+CT3Zv9t7VKl+Q3hTQoT9a1Qzezhhl6Rp21gJ/IVTW7Z3y9EWXhuUBC2Shnf+DX0antecpAwSP8w==}
    engines: {node: '>=10'}

  yargs-parser@21.1.1:
    resolution: {integrity: sha512-tVpsJW7DdjecAiFpbIB1e3qxIQsE6NoPc5/eTdrbbIC4h0LVsWhnoa3g+m2HclBIujHzsxZ4VJVA+GUuc2/LBw==}
    engines: {node: '>=12'}

  yargs@16.2.0:
    resolution: {integrity: sha512-D1mvvtDG0L5ft/jGWkLpG1+m0eQxOfaBvTNELraWj22wSVUMWxZUvYgJYcKh6jGGIkJFhH4IZPQhR4TKpc8mBw==}
    engines: {node: '>=10'}

  yargs@17.7.2:
    resolution: {integrity: sha512-7dSzzRQ++CKnNI/krKnYRV7JKKPUXMEh61soaHKg9mrWEhzFWhFnxPxGl+69cD1Ou63C13NUPCnmIcrvqCuM6w==}
    engines: {node: '>=12'}

  yn@3.1.1:
    resolution: {integrity: sha512-Ux4ygGWsu2c7isFWe8Yu1YluJmqVhxqK2cLXNQA5AcC3QfbGNpM7fu0Y8b/z16pXLnFxZYvWhd3fhBY9DLmC6Q==}
    engines: {node: '>=6'}

  yocto-queue@0.1.0:
    resolution: {integrity: sha512-rVksvsnNCdJ/ohGc6xgPwyN8eheCxsiLM8mxuE/t/mOVqJewPuO1miLpTHQiRgTKCLexL4MeAFVagts7HmNZ2Q==}
    engines: {node: '>=10'}

  yocto-queue@1.2.1:
    resolution: {integrity: sha512-AyeEbWOu/TAXdxlV9wmGcR0+yh2j3vYPGOECcIj2S7MkrLyC7ne+oye2BKTItt0ii2PHk4cDy+95+LshzbXnGg==}
    engines: {node: '>=12.20'}

  yoctocolors-cjs@2.1.3:
    resolution: {integrity: sha512-U/PBtDf35ff0D8X8D0jfdzHYEPFxAI7jJlxZXwCSez5M3190m+QobIfh+sWDWSHMCWWJN2AWamkegn6vr6YBTw==}
    engines: {node: '>=18'}

  yoctocolors@2.1.2:
    resolution: {integrity: sha512-CzhO+pFNo8ajLM2d2IW/R93ipy99LWjtwblvC1RsoSUMZgyLbYFr221TnSNT7GjGdYui6P459mw9JH/g/zW2ug==}
    engines: {node: '>=18'}

  zod-to-json-schema@3.24.6:
    resolution: {integrity: sha512-h/z3PKvcTcTetyjl1fkj79MHNEjm+HpD6NXheWjzOekY7kV+lwDYnHw+ivHkijnCSMz1yJaWBD9vu/Fcmk+vEg==}
    peerDependencies:
      zod: ^3.24.1

  zod@3.25.76:
    resolution: {integrity: sha512-gzUt/qt81nXsFGKIFcC3YnfEAx5NkunCfnDlvuBSSFS02bcXu4Lmea0AFIUwbLWxWPx3d9p8S5QoaujKcNQxcQ==}

snapshots:

  '@ai-sdk/anthropic@1.2.12(zod@3.25.76)':
    dependencies:
      '@ai-sdk/provider': 1.1.3
      '@ai-sdk/provider-utils': 2.2.8(zod@3.25.76)
      zod: 3.25.76

  '@ai-sdk/google@1.2.22(zod@3.25.76)':
    dependencies:
      '@ai-sdk/provider': 1.1.3
      '@ai-sdk/provider-utils': 2.2.8(zod@3.25.76)
      zod: 3.25.76

  '@ai-sdk/openai-compatible@0.2.16(zod@3.25.76)':
    dependencies:
      '@ai-sdk/provider': 1.1.3
      '@ai-sdk/provider-utils': 2.2.8(zod@3.25.76)
      zod: 3.25.76

  '@ai-sdk/openai@1.3.24(zod@3.25.76)':
    dependencies:
      '@ai-sdk/provider': 1.1.3
      '@ai-sdk/provider-utils': 2.2.8(zod@3.25.76)
      zod: 3.25.76

  '@ai-sdk/provider-utils@2.2.8(zod@3.25.76)':
    dependencies:
      '@ai-sdk/provider': 1.1.3
      nanoid: 3.3.11
      secure-json-parse: 2.7.0
      zod: 3.25.76

  '@ai-sdk/provider@1.1.3':
    dependencies:
      json-schema: 0.4.0

  '@ai-sdk/react@1.2.12(react@19.1.1)(zod@3.25.76)':
    dependencies:
      '@ai-sdk/provider-utils': 2.2.8(zod@3.25.76)
      '@ai-sdk/ui-utils': 1.2.11(zod@3.25.76)
      react: 19.1.1
      swr: 2.3.6(react@19.1.1)
      throttleit: 2.1.0
    optionalDependencies:
      zod: 3.25.76

  '@ai-sdk/ui-utils@1.2.11(zod@3.25.76)':
    dependencies:
      '@ai-sdk/provider': 1.1.3
      '@ai-sdk/provider-utils': 2.2.8(zod@3.25.76)
      zod: 3.25.76
      zod-to-json-schema: 3.24.6(zod@3.25.76)

  '@ai-sdk/xai@1.2.18(zod@3.25.76)':
    dependencies:
      '@ai-sdk/openai-compatible': 0.2.16(zod@3.25.76)
      '@ai-sdk/provider': 1.1.3
      '@ai-sdk/provider-utils': 2.2.8(zod@3.25.76)
      zod: 3.25.76

  '@ampproject/remapping@2.3.0':
    dependencies:
      '@jridgewell/gen-mapping': 0.3.13
      '@jridgewell/trace-mapping': 0.3.30

  '@apollo/protobufjs@1.2.6':
    dependencies:
      '@protobufjs/aspromise': 1.1.2
      '@protobufjs/base64': 1.1.2
      '@protobufjs/codegen': 2.0.4
      '@protobufjs/eventemitter': 1.1.0
      '@protobufjs/fetch': 1.1.0
      '@protobufjs/float': 1.0.2
      '@protobufjs/inquire': 1.1.0
      '@protobufjs/path': 1.1.2
      '@protobufjs/pool': 1.1.0
      '@protobufjs/utf8': 1.1.0
      '@types/long': 4.0.2
      '@types/node': 10.17.60
      long: 4.0.0

  '@apollo/protobufjs@1.2.7':
    dependencies:
      '@protobufjs/aspromise': 1.1.2
      '@protobufjs/base64': 1.1.2
      '@protobufjs/codegen': 2.0.4
      '@protobufjs/eventemitter': 1.1.0
      '@protobufjs/fetch': 1.1.0
      '@protobufjs/float': 1.0.2
      '@protobufjs/inquire': 1.1.0
      '@protobufjs/path': 1.1.2
      '@protobufjs/pool': 1.1.0
      '@protobufjs/utf8': 1.1.0
      '@types/long': 4.0.2
      long: 4.0.0

  '@apollo/usage-reporting-protobuf@4.1.1':
    dependencies:
      '@apollo/protobufjs': 1.2.7

  '@apollo/utils.dropunuseddefinitions@1.1.0(graphql@16.11.0)':
    dependencies:
      graphql: 16.11.0

  '@apollo/utils.keyvaluecache@1.0.2':
    dependencies:
      '@apollo/utils.logger': 1.0.1
      lru-cache: 7.13.1

  '@apollo/utils.logger@1.0.1': {}

  '@apollo/utils.printwithreducedwhitespace@1.1.0(graphql@16.11.0)':
    dependencies:
      graphql: 16.11.0

  '@apollo/utils.removealiases@1.0.0(graphql@16.11.0)':
    dependencies:
      graphql: 16.11.0

  '@apollo/utils.sortast@1.1.0(graphql@16.11.0)':
    dependencies:
      graphql: 16.11.0
      lodash.sortby: 4.7.0

  '@apollo/utils.stripsensitiveliterals@1.2.0(graphql@16.11.0)':
    dependencies:
      graphql: 16.11.0

  '@apollo/utils.usagereporting@1.0.1(graphql@16.11.0)':
    dependencies:
      '@apollo/usage-reporting-protobuf': 4.1.1
      '@apollo/utils.dropunuseddefinitions': 1.1.0(graphql@16.11.0)
      '@apollo/utils.printwithreducedwhitespace': 1.1.0(graphql@16.11.0)
      '@apollo/utils.removealiases': 1.0.0(graphql@16.11.0)
      '@apollo/utils.sortast': 1.1.0(graphql@16.11.0)
      '@apollo/utils.stripsensitiveliterals': 1.2.0(graphql@16.11.0)
      graphql: 16.11.0

  '@apollographql/apollo-tools@0.5.4(graphql@16.11.0)':
    dependencies:
      graphql: 16.11.0

  '@apollographql/graphql-playground-html@1.6.29':
    dependencies:
      xss: 1.0.15

  '@asamuzakjp/css-color@3.2.0':
    dependencies:
      '@csstools/css-calc': 2.1.4(@csstools/css-parser-algorithms@3.0.5(@csstools/css-tokenizer@3.0.4))(@csstools/css-tokenizer@3.0.4)
      '@csstools/css-color-parser': 3.1.0(@csstools/css-parser-algorithms@3.0.5(@csstools/css-tokenizer@3.0.4))(@csstools/css-tokenizer@3.0.4)
      '@csstools/css-parser-algorithms': 3.0.5(@csstools/css-tokenizer@3.0.4)
      '@csstools/css-tokenizer': 3.0.4
      lru-cache: 10.4.3

<<<<<<< HEAD
  '@auto-engineer/ai-gateway@0.4.5(react@19.1.1)':
    dependencies:
      '@ai-sdk/anthropic': 1.2.12(zod@3.25.76)
      '@ai-sdk/google': 1.2.22(zod@3.25.76)
      '@ai-sdk/openai': 1.3.24(zod@3.25.76)
      '@ai-sdk/xai': 1.2.18(zod@3.25.76)
      '@modelcontextprotocol/sdk': 1.17.4
      ai: 4.3.19(react@19.1.1)(zod@3.25.76)
      debug: 4.4.1
      dotenv: 16.6.1
      zod: 3.25.76
    transitivePeerDependencies:
      - react
      - supports-color

=======
>>>>>>> 27659755
  '@babel/code-frame@7.27.1':
    dependencies:
      '@babel/helper-validator-identifier': 7.27.1
      js-tokens: 4.0.0
      picocolors: 1.1.1

  '@babel/helper-string-parser@7.27.1': {}

  '@babel/helper-validator-identifier@7.27.1': {}

  '@babel/parser@7.28.3':
    dependencies:
      '@babel/types': 7.28.2

  '@babel/runtime@7.28.3': {}

  '@babel/types@7.28.2':
    dependencies:
      '@babel/helper-string-parser': 7.27.1
      '@babel/helper-validator-identifier': 7.27.1

  '@bcoe/v8-coverage@1.0.2': {}

  '@changesets/apply-release-plan@7.0.12':
    dependencies:
      '@changesets/config': 3.1.1
      '@changesets/get-version-range-type': 0.4.0
      '@changesets/git': 3.0.4
      '@changesets/should-skip-package': 0.1.2
      '@changesets/types': 6.1.0
      '@manypkg/get-packages': 1.1.3
      detect-indent: 6.1.0
      fs-extra: 7.0.1
      lodash.startcase: 4.4.0
      outdent: 0.5.0
      prettier: 2.8.8
      resolve-from: 5.0.0
      semver: 7.7.2

  '@changesets/assemble-release-plan@6.0.9':
    dependencies:
      '@changesets/errors': 0.2.0
      '@changesets/get-dependents-graph': 2.1.3
      '@changesets/should-skip-package': 0.1.2
      '@changesets/types': 6.1.0
      '@manypkg/get-packages': 1.1.3
      semver: 7.7.2

  '@changesets/changelog-git@0.2.1':
    dependencies:
      '@changesets/types': 6.1.0

  '@changesets/changelog-github@0.5.1':
    dependencies:
      '@changesets/get-github-info': 0.6.0
      '@changesets/types': 6.1.0
      dotenv: 8.6.0
    transitivePeerDependencies:
      - encoding

  '@changesets/cli@2.29.6(@types/node@20.19.11)':
    dependencies:
      '@changesets/apply-release-plan': 7.0.12
      '@changesets/assemble-release-plan': 6.0.9
      '@changesets/changelog-git': 0.2.1
      '@changesets/config': 3.1.1
      '@changesets/errors': 0.2.0
      '@changesets/get-dependents-graph': 2.1.3
      '@changesets/get-release-plan': 4.0.13
      '@changesets/git': 3.0.4
      '@changesets/logger': 0.1.1
      '@changesets/pre': 2.0.2
      '@changesets/read': 0.6.5
      '@changesets/should-skip-package': 0.1.2
      '@changesets/types': 6.1.0
      '@changesets/write': 0.4.0
      '@inquirer/external-editor': 1.0.1(@types/node@20.19.11)
      '@manypkg/get-packages': 1.1.3
      ansi-colors: 4.1.3
      ci-info: 3.9.0
      enquirer: 2.4.1
      fs-extra: 7.0.1
      mri: 1.2.0
      p-limit: 2.3.0
      package-manager-detector: 0.2.11
      picocolors: 1.1.1
      resolve-from: 5.0.0
      semver: 7.7.2
      spawndamnit: 3.0.1
      term-size: 2.2.1
    transitivePeerDependencies:
      - '@types/node'

  '@changesets/config@3.1.1':
    dependencies:
      '@changesets/errors': 0.2.0
      '@changesets/get-dependents-graph': 2.1.3
      '@changesets/logger': 0.1.1
      '@changesets/types': 6.1.0
      '@manypkg/get-packages': 1.1.3
      fs-extra: 7.0.1
      micromatch: 4.0.8

  '@changesets/errors@0.2.0':
    dependencies:
      extendable-error: 0.1.7

  '@changesets/get-dependents-graph@2.1.3':
    dependencies:
      '@changesets/types': 6.1.0
      '@manypkg/get-packages': 1.1.3
      picocolors: 1.1.1
      semver: 7.7.2

  '@changesets/get-github-info@0.6.0':
    dependencies:
      dataloader: 1.4.0
      node-fetch: 2.7.0
    transitivePeerDependencies:
      - encoding

  '@changesets/get-release-plan@4.0.13':
    dependencies:
      '@changesets/assemble-release-plan': 6.0.9
      '@changesets/config': 3.1.1
      '@changesets/pre': 2.0.2
      '@changesets/read': 0.6.5
      '@changesets/types': 6.1.0
      '@manypkg/get-packages': 1.1.3

  '@changesets/get-version-range-type@0.4.0': {}

  '@changesets/git@3.0.4':
    dependencies:
      '@changesets/errors': 0.2.0
      '@manypkg/get-packages': 1.1.3
      is-subdir: 1.2.0
      micromatch: 4.0.8
      spawndamnit: 3.0.1

  '@changesets/logger@0.1.1':
    dependencies:
      picocolors: 1.1.1

  '@changesets/parse@0.4.1':
    dependencies:
      '@changesets/types': 6.1.0
      js-yaml: 3.14.1

  '@changesets/pre@2.0.2':
    dependencies:
      '@changesets/errors': 0.2.0
      '@changesets/types': 6.1.0
      '@manypkg/get-packages': 1.1.3
      fs-extra: 7.0.1

  '@changesets/read@0.6.5':
    dependencies:
      '@changesets/git': 3.0.4
      '@changesets/logger': 0.1.1
      '@changesets/parse': 0.4.1
      '@changesets/types': 6.1.0
      fs-extra: 7.0.1
      p-filter: 2.1.0
      picocolors: 1.1.1

  '@changesets/should-skip-package@0.1.2':
    dependencies:
      '@changesets/types': 6.1.0
      '@manypkg/get-packages': 1.1.3

  '@changesets/types@4.1.0': {}

  '@changesets/types@6.1.0': {}

  '@changesets/write@0.4.0':
    dependencies:
      '@changesets/types': 6.1.0
      fs-extra: 7.0.1
      human-id: 4.1.1
      prettier: 2.8.8

  '@colors/colors@1.5.0':
    optional: true

  '@commitlint/cli@19.8.1(@types/node@20.19.11)(typescript@5.8.3)':
    dependencies:
      '@commitlint/format': 19.8.1
      '@commitlint/lint': 19.8.1
      '@commitlint/load': 19.8.1(@types/node@20.19.11)(typescript@5.8.3)
      '@commitlint/read': 19.8.1
      '@commitlint/types': 19.8.1
      tinyexec: 1.0.1
      yargs: 17.7.2
    transitivePeerDependencies:
      - '@types/node'
      - typescript

  '@commitlint/config-conventional@19.8.1':
    dependencies:
      '@commitlint/types': 19.8.1
      conventional-changelog-conventionalcommits: 7.0.2

  '@commitlint/config-validator@19.8.1':
    dependencies:
      '@commitlint/types': 19.8.1
      ajv: 8.17.1

  '@commitlint/ensure@19.8.1':
    dependencies:
      '@commitlint/types': 19.8.1
      lodash.camelcase: 4.3.0
      lodash.kebabcase: 4.1.1
      lodash.snakecase: 4.1.1
      lodash.startcase: 4.4.0
      lodash.upperfirst: 4.3.1

  '@commitlint/execute-rule@19.8.1': {}

  '@commitlint/format@19.8.1':
    dependencies:
      '@commitlint/types': 19.8.1
      chalk: 5.6.0

  '@commitlint/is-ignored@19.8.1':
    dependencies:
      '@commitlint/types': 19.8.1
      semver: 7.7.2

  '@commitlint/lint@19.8.1':
    dependencies:
      '@commitlint/is-ignored': 19.8.1
      '@commitlint/parse': 19.8.1
      '@commitlint/rules': 19.8.1
      '@commitlint/types': 19.8.1

  '@commitlint/load@19.8.1(@types/node@20.19.11)(typescript@5.8.3)':
    dependencies:
      '@commitlint/config-validator': 19.8.1
      '@commitlint/execute-rule': 19.8.1
      '@commitlint/resolve-extends': 19.8.1
      '@commitlint/types': 19.8.1
      chalk: 5.6.0
      cosmiconfig: 9.0.0(typescript@5.8.3)
      cosmiconfig-typescript-loader: 6.1.0(@types/node@20.19.11)(cosmiconfig@9.0.0(typescript@5.8.3))(typescript@5.8.3)
      lodash.isplainobject: 4.0.6
      lodash.merge: 4.6.2
      lodash.uniq: 4.5.0
    transitivePeerDependencies:
      - '@types/node'
      - typescript

  '@commitlint/message@19.8.1': {}

  '@commitlint/parse@19.8.1':
    dependencies:
      '@commitlint/types': 19.8.1
      conventional-changelog-angular: 7.0.0
      conventional-commits-parser: 5.0.0

  '@commitlint/read@19.8.1':
    dependencies:
      '@commitlint/top-level': 19.8.1
      '@commitlint/types': 19.8.1
      git-raw-commits: 4.0.0
      minimist: 1.2.8
      tinyexec: 1.0.1

  '@commitlint/resolve-extends@19.8.1':
    dependencies:
      '@commitlint/config-validator': 19.8.1
      '@commitlint/types': 19.8.1
      global-directory: 4.0.1
      import-meta-resolve: 4.2.0
      lodash.mergewith: 4.6.2
      resolve-from: 5.0.0

  '@commitlint/rules@19.8.1':
    dependencies:
      '@commitlint/ensure': 19.8.1
      '@commitlint/message': 19.8.1
      '@commitlint/to-lines': 19.8.1
      '@commitlint/types': 19.8.1

  '@commitlint/to-lines@19.8.1': {}

  '@commitlint/top-level@19.8.1':
    dependencies:
      find-up: 7.0.0

  '@commitlint/types@19.8.1':
    dependencies:
      '@types/conventional-commits-parser': 5.0.1
      chalk: 5.6.0

  '@cspotcode/source-map-support@0.8.1':
    dependencies:
      '@jridgewell/trace-mapping': 0.3.9

  '@csstools/color-helpers@5.1.0': {}

  '@csstools/css-calc@2.1.4(@csstools/css-parser-algorithms@3.0.5(@csstools/css-tokenizer@3.0.4))(@csstools/css-tokenizer@3.0.4)':
    dependencies:
      '@csstools/css-parser-algorithms': 3.0.5(@csstools/css-tokenizer@3.0.4)
      '@csstools/css-tokenizer': 3.0.4

  '@csstools/css-color-parser@3.1.0(@csstools/css-parser-algorithms@3.0.5(@csstools/css-tokenizer@3.0.4))(@csstools/css-tokenizer@3.0.4)':
    dependencies:
      '@csstools/color-helpers': 5.1.0
      '@csstools/css-calc': 2.1.4(@csstools/css-parser-algorithms@3.0.5(@csstools/css-tokenizer@3.0.4))(@csstools/css-tokenizer@3.0.4)
      '@csstools/css-parser-algorithms': 3.0.5(@csstools/css-tokenizer@3.0.4)
      '@csstools/css-tokenizer': 3.0.4

  '@csstools/css-parser-algorithms@3.0.5(@csstools/css-tokenizer@3.0.4)':
    dependencies:
      '@csstools/css-tokenizer': 3.0.4

  '@csstools/css-tokenizer@3.0.4': {}

  '@esbuild/aix-ppc64@0.21.5':
    optional: true

  '@esbuild/aix-ppc64@0.25.9':
    optional: true

  '@esbuild/android-arm64@0.18.20':
    optional: true

  '@esbuild/android-arm64@0.21.5':
    optional: true

  '@esbuild/android-arm64@0.25.9':
    optional: true

  '@esbuild/android-arm@0.18.20':
    optional: true

  '@esbuild/android-arm@0.21.5':
    optional: true

  '@esbuild/android-arm@0.25.9':
    optional: true

  '@esbuild/android-x64@0.18.20':
    optional: true

  '@esbuild/android-x64@0.21.5':
    optional: true

  '@esbuild/android-x64@0.25.9':
    optional: true

  '@esbuild/darwin-arm64@0.18.20':
    optional: true

  '@esbuild/darwin-arm64@0.21.5':
    optional: true

  '@esbuild/darwin-arm64@0.25.9':
    optional: true

  '@esbuild/darwin-x64@0.18.20':
    optional: true

  '@esbuild/darwin-x64@0.21.5':
    optional: true

  '@esbuild/darwin-x64@0.25.9':
    optional: true

  '@esbuild/freebsd-arm64@0.18.20':
    optional: true

  '@esbuild/freebsd-arm64@0.21.5':
    optional: true

  '@esbuild/freebsd-arm64@0.25.9':
    optional: true

  '@esbuild/freebsd-x64@0.18.20':
    optional: true

  '@esbuild/freebsd-x64@0.21.5':
    optional: true

  '@esbuild/freebsd-x64@0.25.9':
    optional: true

  '@esbuild/linux-arm64@0.18.20':
    optional: true

  '@esbuild/linux-arm64@0.21.5':
    optional: true

  '@esbuild/linux-arm64@0.25.9':
    optional: true

  '@esbuild/linux-arm@0.18.20':
    optional: true

  '@esbuild/linux-arm@0.21.5':
    optional: true

  '@esbuild/linux-arm@0.25.9':
    optional: true

  '@esbuild/linux-ia32@0.18.20':
    optional: true

  '@esbuild/linux-ia32@0.21.5':
    optional: true

  '@esbuild/linux-ia32@0.25.9':
    optional: true

  '@esbuild/linux-loong64@0.18.20':
    optional: true

  '@esbuild/linux-loong64@0.21.5':
    optional: true

  '@esbuild/linux-loong64@0.25.9':
    optional: true

  '@esbuild/linux-mips64el@0.18.20':
    optional: true

  '@esbuild/linux-mips64el@0.21.5':
    optional: true

  '@esbuild/linux-mips64el@0.25.9':
    optional: true

  '@esbuild/linux-ppc64@0.18.20':
    optional: true

  '@esbuild/linux-ppc64@0.21.5':
    optional: true

  '@esbuild/linux-ppc64@0.25.9':
    optional: true

  '@esbuild/linux-riscv64@0.18.20':
    optional: true

  '@esbuild/linux-riscv64@0.21.5':
    optional: true

  '@esbuild/linux-riscv64@0.25.9':
    optional: true

  '@esbuild/linux-s390x@0.18.20':
    optional: true

  '@esbuild/linux-s390x@0.21.5':
    optional: true

  '@esbuild/linux-s390x@0.25.9':
    optional: true

  '@esbuild/linux-x64@0.18.20':
    optional: true

  '@esbuild/linux-x64@0.21.5':
    optional: true

  '@esbuild/linux-x64@0.25.9':
    optional: true

  '@esbuild/netbsd-arm64@0.25.9':
    optional: true

  '@esbuild/netbsd-x64@0.18.20':
    optional: true

  '@esbuild/netbsd-x64@0.21.5':
    optional: true

  '@esbuild/netbsd-x64@0.25.9':
    optional: true

  '@esbuild/openbsd-arm64@0.25.9':
    optional: true

  '@esbuild/openbsd-x64@0.18.20':
    optional: true

  '@esbuild/openbsd-x64@0.21.5':
    optional: true

  '@esbuild/openbsd-x64@0.25.9':
    optional: true

  '@esbuild/openharmony-arm64@0.25.9':
    optional: true

  '@esbuild/sunos-x64@0.18.20':
    optional: true

  '@esbuild/sunos-x64@0.21.5':
    optional: true

  '@esbuild/sunos-x64@0.25.9':
    optional: true

  '@esbuild/win32-arm64@0.18.20':
    optional: true

  '@esbuild/win32-arm64@0.21.5':
    optional: true

  '@esbuild/win32-arm64@0.25.9':
    optional: true

  '@esbuild/win32-ia32@0.18.20':
    optional: true

  '@esbuild/win32-ia32@0.21.5':
    optional: true

  '@esbuild/win32-ia32@0.25.9':
    optional: true

  '@esbuild/win32-x64@0.18.20':
    optional: true

  '@esbuild/win32-x64@0.21.5':
    optional: true

  '@esbuild/win32-x64@0.25.9':
    optional: true

  '@eslint-community/eslint-utils@4.7.0(eslint@9.34.0(jiti@2.5.1))':
    dependencies:
      eslint: 9.34.0(jiti@2.5.1)
      eslint-visitor-keys: 3.4.3

  '@eslint-community/regexpp@4.12.1': {}

  '@eslint/config-array@0.21.0':
    dependencies:
      '@eslint/object-schema': 2.1.6
      debug: 4.4.1
      minimatch: 3.1.2
    transitivePeerDependencies:
      - supports-color

  '@eslint/config-helpers@0.3.1': {}

  '@eslint/core@0.15.2':
    dependencies:
      '@types/json-schema': 7.0.15

  '@eslint/eslintrc@3.3.1':
    dependencies:
      ajv: 6.12.6
      debug: 4.4.1
      espree: 10.4.0
      globals: 14.0.0
      ignore: 5.3.2
      import-fresh: 3.3.1
      js-yaml: 4.1.0
      minimatch: 3.1.2
      strip-json-comments: 3.1.1
    transitivePeerDependencies:
      - supports-color

  '@eslint/js@9.34.0': {}

  '@eslint/object-schema@2.1.6': {}

  '@eslint/plugin-kit@0.3.5':
    dependencies:
      '@eslint/core': 0.15.2
      levn: 0.4.1

  '@event-driven-io/emmett@0.38.5(@types/async-retry@1.4.9)(@types/uuid@10.0.0)(async-retry@1.3.3)(commander@12.1.0)(ts-node@10.9.2(@types/node@20.19.11)(typescript@5.8.3))(uuid@10.0.0)(web-streams-polyfill@4.2.0)':
    dependencies:
      '@types/async-retry': 1.4.9
      '@types/uuid': 10.0.0
      async-retry: 1.3.3
      commander: 12.1.0
      ts-node: 10.9.2(@types/node@20.19.11)(typescript@5.8.3)
      uuid: 10.0.0
      web-streams-polyfill: 4.2.0

  '@event-driven-io/emmett@0.38.5(@types/async-retry@1.4.9)(@types/uuid@10.0.0)(async-retry@1.3.3)(commander@12.1.0)(ts-node@10.9.2(@types/node@20.19.11)(typescript@5.9.2))(uuid@10.0.0)(web-streams-polyfill@4.2.0)':
    dependencies:
      '@types/async-retry': 1.4.9
      '@types/uuid': 10.0.0
      async-retry: 1.3.3
      commander: 12.1.0
      ts-node: 10.9.2(@types/node@20.19.11)(typescript@5.9.2)
      uuid: 10.0.0
      web-streams-polyfill: 4.2.0

  '@graphql-tools/merge@8.3.1(graphql@16.11.0)':
    dependencies:
      '@graphql-tools/utils': 8.9.0(graphql@16.11.0)
      graphql: 16.11.0
      tslib: 2.8.1

  '@graphql-tools/merge@8.4.2(graphql@16.11.0)':
    dependencies:
      '@graphql-tools/utils': 9.2.1(graphql@16.11.0)
      graphql: 16.11.0
      tslib: 2.8.1

  '@graphql-tools/mock@8.7.20(graphql@16.11.0)':
    dependencies:
      '@graphql-tools/schema': 9.0.19(graphql@16.11.0)
      '@graphql-tools/utils': 9.2.1(graphql@16.11.0)
      fast-json-stable-stringify: 2.1.0
      graphql: 16.11.0
      tslib: 2.8.1

  '@graphql-tools/schema@8.5.1(graphql@16.11.0)':
    dependencies:
      '@graphql-tools/merge': 8.3.1(graphql@16.11.0)
      '@graphql-tools/utils': 8.9.0(graphql@16.11.0)
      graphql: 16.11.0
      tslib: 2.8.1
      value-or-promise: 1.0.11

  '@graphql-tools/schema@9.0.19(graphql@16.11.0)':
    dependencies:
      '@graphql-tools/merge': 8.4.2(graphql@16.11.0)
      '@graphql-tools/utils': 9.2.1(graphql@16.11.0)
      graphql: 16.11.0
      tslib: 2.8.1
      value-or-promise: 1.0.12

  '@graphql-tools/utils@8.9.0(graphql@16.11.0)':
    dependencies:
      graphql: 16.11.0
      tslib: 2.8.1

  '@graphql-tools/utils@9.2.1(graphql@16.11.0)':
    dependencies:
      '@graphql-typed-document-node/core': 3.2.0(graphql@16.11.0)
      graphql: 16.11.0
      tslib: 2.8.1

  '@graphql-typed-document-node/core@3.2.0(graphql@16.11.0)':
    dependencies:
      graphql: 16.11.0

  '@graphql-yoga/subscription@5.0.5':
    dependencies:
      '@graphql-yoga/typed-event-target': 3.0.2
      '@repeaterjs/repeater': 3.0.6
      '@whatwg-node/events': 0.1.2
      tslib: 2.8.1

  '@graphql-yoga/typed-event-target@3.0.2':
    dependencies:
      '@repeaterjs/repeater': 3.0.6
      tslib: 2.8.1

  '@humanfs/core@0.19.1': {}

  '@humanfs/node@0.16.6':
    dependencies:
      '@humanfs/core': 0.19.1
      '@humanwhocodes/retry': 0.3.1

  '@humanwhocodes/module-importer@1.0.1': {}

  '@humanwhocodes/retry@0.3.1': {}

  '@humanwhocodes/retry@0.4.3': {}

  '@inquirer/external-editor@1.0.1(@types/node@20.19.11)':
    dependencies:
      chardet: 2.1.0
      iconv-lite: 0.6.3
    optionalDependencies:
      '@types/node': 20.19.11

  '@inquirer/figures@1.0.13': {}

  '@isaacs/balanced-match@4.0.1': {}

  '@isaacs/brace-expansion@5.0.0':
    dependencies:
      '@isaacs/balanced-match': 4.0.1

  '@isaacs/cliui@8.0.2':
    dependencies:
      string-width: 5.1.2
      string-width-cjs: string-width@4.2.3
      strip-ansi: 7.1.0
      strip-ansi-cjs: strip-ansi@6.0.1
      wrap-ansi: 8.1.0
      wrap-ansi-cjs: wrap-ansi@7.0.0

  '@istanbuljs/schema@0.1.3': {}

  '@jest/schemas@29.6.3':
    dependencies:
      '@sinclair/typebox': 0.27.8

  '@josephg/resolvable@1.0.1': {}

  '@jridgewell/gen-mapping@0.3.13':
    dependencies:
      '@jridgewell/sourcemap-codec': 1.5.5
      '@jridgewell/trace-mapping': 0.3.30

  '@jridgewell/resolve-uri@3.1.2': {}

  '@jridgewell/sourcemap-codec@1.5.5': {}

  '@jridgewell/trace-mapping@0.3.30':
    dependencies:
      '@jridgewell/resolve-uri': 3.1.2
      '@jridgewell/sourcemap-codec': 1.5.5

  '@jridgewell/trace-mapping@0.3.9':
    dependencies:
      '@jridgewell/resolve-uri': 3.1.2
      '@jridgewell/sourcemap-codec': 1.5.5

  '@manypkg/find-root@1.1.0':
    dependencies:
      '@babel/runtime': 7.28.3
      '@types/node': 12.20.55
      find-up: 4.1.0
      fs-extra: 8.1.0

  '@manypkg/get-packages@1.1.3':
    dependencies:
      '@babel/runtime': 7.28.3
      '@changesets/types': 4.1.0
      '@manypkg/find-root': 1.1.0
      fs-extra: 8.1.0
      globby: 11.1.0
      read-yaml-file: 1.1.0

  '@modelcontextprotocol/sdk@1.17.4':
    dependencies:
      ajv: 6.12.6
      content-type: 1.0.5
      cors: 2.8.5
      cross-spawn: 7.0.6
      eventsource: 3.0.7
      eventsource-parser: 3.0.6
      express: 5.1.0
      express-rate-limit: 7.5.1(express@5.1.0)
      pkce-challenge: 5.0.0
      raw-body: 3.0.0
      zod: 3.25.76
      zod-to-json-schema: 3.24.6(zod@3.25.76)
    transitivePeerDependencies:
      - supports-color

  '@nodelib/fs.scandir@2.1.5':
    dependencies:
      '@nodelib/fs.stat': 2.0.5
      run-parallel: 1.2.0

  '@nodelib/fs.stat@2.0.5': {}

  '@nodelib/fs.walk@1.2.8':
    dependencies:
      '@nodelib/fs.scandir': 2.1.5
      fastq: 1.19.1

  '@opentelemetry/api@1.9.0': {}

  '@pkgjs/parseargs@0.11.0':
    optional: true

  '@protobufjs/aspromise@1.1.2': {}

  '@protobufjs/base64@1.1.2': {}

  '@protobufjs/codegen@2.0.4': {}

  '@protobufjs/eventemitter@1.1.0': {}

  '@protobufjs/fetch@1.1.0':
    dependencies:
      '@protobufjs/aspromise': 1.1.2
      '@protobufjs/inquire': 1.1.0

  '@protobufjs/float@1.0.2': {}

  '@protobufjs/inquire@1.1.0': {}

  '@protobufjs/path@1.1.2': {}

  '@protobufjs/pool@1.1.0': {}

  '@protobufjs/utf8@1.1.0': {}

  '@repeaterjs/repeater@3.0.6': {}

  '@rollup/rollup-android-arm-eabi@4.49.0':
    optional: true

  '@rollup/rollup-android-arm64@4.49.0':
    optional: true

  '@rollup/rollup-darwin-arm64@4.49.0':
    optional: true

  '@rollup/rollup-darwin-x64@4.49.0':
    optional: true

  '@rollup/rollup-freebsd-arm64@4.49.0':
    optional: true

  '@rollup/rollup-freebsd-x64@4.49.0':
    optional: true

  '@rollup/rollup-linux-arm-gnueabihf@4.49.0':
    optional: true

  '@rollup/rollup-linux-arm-musleabihf@4.49.0':
    optional: true

  '@rollup/rollup-linux-arm64-gnu@4.49.0':
    optional: true

  '@rollup/rollup-linux-arm64-musl@4.49.0':
    optional: true

  '@rollup/rollup-linux-loongarch64-gnu@4.49.0':
    optional: true

  '@rollup/rollup-linux-ppc64-gnu@4.49.0':
    optional: true

  '@rollup/rollup-linux-riscv64-gnu@4.49.0':
    optional: true

  '@rollup/rollup-linux-riscv64-musl@4.49.0':
    optional: true

  '@rollup/rollup-linux-s390x-gnu@4.49.0':
    optional: true

  '@rollup/rollup-linux-x64-gnu@4.49.0':
    optional: true

  '@rollup/rollup-linux-x64-musl@4.49.0':
    optional: true

  '@rollup/rollup-win32-arm64-msvc@4.49.0':
    optional: true

  '@rollup/rollup-win32-ia32-msvc@4.49.0':
    optional: true

  '@rollup/rollup-win32-x64-msvc@4.49.0':
    optional: true

  '@sec-ant/readable-stream@0.4.1': {}

  '@sinclair/typebox@0.27.8': {}

  '@sindresorhus/is@4.6.0': {}

  '@sindresorhus/merge-streams@4.0.0': {}

  '@socket.io/component-emitter@3.1.2': {}

  '@tsconfig/node10@1.0.11': {}

  '@tsconfig/node12@1.0.11': {}

  '@tsconfig/node14@1.0.3': {}

  '@tsconfig/node16@1.0.4': {}

  '@types/accepts@1.3.7':
    dependencies:
      '@types/node': 20.19.11

  '@types/async-retry@1.4.9':
    dependencies:
      '@types/retry': 0.12.5

  '@types/body-parser@1.19.2':
    dependencies:
      '@types/connect': 3.4.38
      '@types/node': 20.19.11

  '@types/body-parser@1.19.6':
    dependencies:
      '@types/connect': 3.4.38
      '@types/node': 20.19.11

  '@types/cardinal@2.1.1': {}

  '@types/chai@5.2.2':
    dependencies:
      '@types/deep-eql': 4.0.2

  '@types/chokidar@2.1.7':
    dependencies:
      chokidar: 3.6.0

  '@types/connect@3.4.38':
    dependencies:
      '@types/node': 20.19.11

  '@types/conventional-commits-parser@5.0.1':
    dependencies:
      '@types/node': 20.19.11

  '@types/cors@2.8.12': {}

  '@types/cors@2.8.19':
    dependencies:
      '@types/node': 20.19.11

  '@types/debug@4.1.12':
    dependencies:
      '@types/ms': 2.1.0

  '@types/deep-eql@4.0.2': {}

  '@types/diff-match-patch@1.0.36': {}

  '@types/ejs@3.1.5': {}

  '@types/estree@1.0.8': {}

  '@types/express-serve-static-core@4.17.31':
    dependencies:
      '@types/node': 20.19.11
      '@types/qs': 6.14.0
      '@types/range-parser': 1.2.7

  '@types/express-serve-static-core@4.19.6':
    dependencies:
      '@types/node': 20.19.11
      '@types/qs': 6.14.0
      '@types/range-parser': 1.2.7
      '@types/send': 0.17.5

  '@types/express@4.17.14':
    dependencies:
      '@types/body-parser': 1.19.6
      '@types/express-serve-static-core': 4.19.6
      '@types/qs': 6.14.0
      '@types/serve-static': 1.15.8

  '@types/figlet@1.7.0': {}

  '@types/fs-extra@11.0.4':
    dependencies:
      '@types/jsonfile': 6.1.4
      '@types/node': 20.19.11

  '@types/http-errors@2.0.5': {}

  '@types/inquirer@9.0.9':
    dependencies:
      '@types/through': 0.0.33
      rxjs: 7.8.2

  '@types/js-yaml@4.0.9': {}

  '@types/json-schema@7.0.15': {}

  '@types/jsonfile@6.1.4':
    dependencies:
      '@types/node': 20.19.11

  '@types/long@4.0.2': {}

  '@types/marked-terminal@6.1.1':
    dependencies:
      '@types/cardinal': 2.1.1
      '@types/node': 20.19.11
      chalk: 5.6.0
      marked: 11.2.0

  '@types/marked@6.0.0':
    dependencies:
      marked: 15.0.12

  '@types/mime@1.3.5': {}

  '@types/ms@2.1.0': {}

  '@types/node-fetch@2.6.13':
    dependencies:
      '@types/node': 20.19.11
      form-data: 4.0.4

  '@types/node@10.17.60': {}

  '@types/node@12.20.55': {}

  '@types/node@18.19.123':
    dependencies:
      undici-types: 5.26.5

  '@types/node@20.19.11':
    dependencies:
      undici-types: 6.21.0

  '@types/node@22.18.0':
    dependencies:
      undici-types: 6.21.0

  '@types/node@24.3.1':
    dependencies:
      undici-types: 7.10.0

  '@types/qs@6.14.0': {}

  '@types/range-parser@1.2.7': {}

  '@types/retry@0.12.5': {}

  '@types/semver@7.7.0': {}

  '@types/send@0.17.5':
    dependencies:
      '@types/mime': 1.3.5
      '@types/node': 20.19.11

  '@types/serve-static@1.15.8':
    dependencies:
      '@types/http-errors': 2.0.5
      '@types/node': 20.19.11
      '@types/send': 0.17.5

  '@types/through@0.0.33':
    dependencies:
      '@types/node': 20.19.11

  '@types/tinycolor2@1.4.6': {}

  '@types/uuid@10.0.0': {}

  '@typescript-eslint/eslint-plugin@7.18.0(@typescript-eslint/parser@7.18.0(eslint@9.34.0(jiti@2.5.1))(typescript@5.8.3))(eslint@9.34.0(jiti@2.5.1))(typescript@5.8.3)':
    dependencies:
      '@eslint-community/regexpp': 4.12.1
      '@typescript-eslint/parser': 7.18.0(eslint@9.34.0(jiti@2.5.1))(typescript@5.8.3)
      '@typescript-eslint/scope-manager': 7.18.0
      '@typescript-eslint/type-utils': 7.18.0(eslint@9.34.0(jiti@2.5.1))(typescript@5.8.3)
      '@typescript-eslint/utils': 7.18.0(eslint@9.34.0(jiti@2.5.1))(typescript@5.8.3)
      '@typescript-eslint/visitor-keys': 7.18.0
      eslint: 9.34.0(jiti@2.5.1)
      graphemer: 1.4.0
      ignore: 5.3.2
      natural-compare: 1.4.0
      ts-api-utils: 1.4.3(typescript@5.8.3)
    optionalDependencies:
      typescript: 5.8.3
    transitivePeerDependencies:
      - supports-color

  '@typescript-eslint/eslint-plugin@8.41.0(@typescript-eslint/parser@8.41.0(eslint@9.34.0(jiti@2.5.1))(typescript@5.8.3))(eslint@9.34.0(jiti@2.5.1))(typescript@5.8.3)':
    dependencies:
      '@eslint-community/regexpp': 4.12.1
      '@typescript-eslint/parser': 8.41.0(eslint@9.34.0(jiti@2.5.1))(typescript@5.8.3)
      '@typescript-eslint/scope-manager': 8.41.0
      '@typescript-eslint/type-utils': 8.41.0(eslint@9.34.0(jiti@2.5.1))(typescript@5.8.3)
      '@typescript-eslint/utils': 8.41.0(eslint@9.34.0(jiti@2.5.1))(typescript@5.8.3)
      '@typescript-eslint/visitor-keys': 8.41.0
      eslint: 9.34.0(jiti@2.5.1)
      graphemer: 1.4.0
      ignore: 7.0.5
      natural-compare: 1.4.0
      ts-api-utils: 2.1.0(typescript@5.8.3)
      typescript: 5.8.3
    transitivePeerDependencies:
      - supports-color

  '@typescript-eslint/parser@7.18.0(eslint@9.34.0(jiti@2.5.1))(typescript@5.8.3)':
    dependencies:
      '@typescript-eslint/scope-manager': 7.18.0
      '@typescript-eslint/types': 7.18.0
      '@typescript-eslint/typescript-estree': 7.18.0(typescript@5.8.3)
      '@typescript-eslint/visitor-keys': 7.18.0
      debug: 4.4.1
      eslint: 9.34.0(jiti@2.5.1)
    optionalDependencies:
      typescript: 5.8.3
    transitivePeerDependencies:
      - supports-color

  '@typescript-eslint/parser@8.41.0(eslint@9.34.0(jiti@2.5.1))(typescript@5.8.3)':
    dependencies:
      '@typescript-eslint/scope-manager': 8.41.0
      '@typescript-eslint/types': 8.41.0
      '@typescript-eslint/typescript-estree': 8.41.0(typescript@5.8.3)
      '@typescript-eslint/visitor-keys': 8.41.0
      debug: 4.4.1
      eslint: 9.34.0(jiti@2.5.1)
      typescript: 5.8.3
    transitivePeerDependencies:
      - supports-color

  '@typescript-eslint/project-service@8.41.0(typescript@5.8.3)':
    dependencies:
      '@typescript-eslint/tsconfig-utils': 8.41.0(typescript@5.8.3)
      '@typescript-eslint/types': 8.41.0
      debug: 4.4.1
      typescript: 5.8.3
    transitivePeerDependencies:
      - supports-color

  '@typescript-eslint/scope-manager@7.18.0':
    dependencies:
      '@typescript-eslint/types': 7.18.0
      '@typescript-eslint/visitor-keys': 7.18.0

  '@typescript-eslint/scope-manager@8.41.0':
    dependencies:
      '@typescript-eslint/types': 8.41.0
      '@typescript-eslint/visitor-keys': 8.41.0

  '@typescript-eslint/tsconfig-utils@8.41.0(typescript@5.8.3)':
    dependencies:
      typescript: 5.8.3

  '@typescript-eslint/type-utils@7.18.0(eslint@9.34.0(jiti@2.5.1))(typescript@5.8.3)':
    dependencies:
      '@typescript-eslint/typescript-estree': 7.18.0(typescript@5.8.3)
      '@typescript-eslint/utils': 7.18.0(eslint@9.34.0(jiti@2.5.1))(typescript@5.8.3)
      debug: 4.4.1
      eslint: 9.34.0(jiti@2.5.1)
      ts-api-utils: 1.4.3(typescript@5.8.3)
    optionalDependencies:
      typescript: 5.8.3
    transitivePeerDependencies:
      - supports-color

  '@typescript-eslint/type-utils@8.41.0(eslint@9.34.0(jiti@2.5.1))(typescript@5.8.3)':
    dependencies:
      '@typescript-eslint/types': 8.41.0
      '@typescript-eslint/typescript-estree': 8.41.0(typescript@5.8.3)
      '@typescript-eslint/utils': 8.41.0(eslint@9.34.0(jiti@2.5.1))(typescript@5.8.3)
      debug: 4.4.1
      eslint: 9.34.0(jiti@2.5.1)
      ts-api-utils: 2.1.0(typescript@5.8.3)
      typescript: 5.8.3
    transitivePeerDependencies:
      - supports-color

  '@typescript-eslint/types@7.18.0': {}

  '@typescript-eslint/types@8.41.0': {}

  '@typescript-eslint/typescript-estree@7.18.0(typescript@5.8.3)':
    dependencies:
      '@typescript-eslint/types': 7.18.0
      '@typescript-eslint/visitor-keys': 7.18.0
      debug: 4.4.1
      globby: 11.1.0
      is-glob: 4.0.3
      minimatch: 9.0.5
      semver: 7.7.2
      ts-api-utils: 1.4.3(typescript@5.8.3)
    optionalDependencies:
      typescript: 5.8.3
    transitivePeerDependencies:
      - supports-color

  '@typescript-eslint/typescript-estree@8.41.0(typescript@5.8.3)':
    dependencies:
      '@typescript-eslint/project-service': 8.41.0(typescript@5.8.3)
      '@typescript-eslint/tsconfig-utils': 8.41.0(typescript@5.8.3)
      '@typescript-eslint/types': 8.41.0
      '@typescript-eslint/visitor-keys': 8.41.0
      debug: 4.4.1
      fast-glob: 3.3.3
      is-glob: 4.0.3
      minimatch: 9.0.5
      semver: 7.7.2
      ts-api-utils: 2.1.0(typescript@5.8.3)
      typescript: 5.8.3
    transitivePeerDependencies:
      - supports-color

  '@typescript-eslint/utils@7.18.0(eslint@9.34.0(jiti@2.5.1))(typescript@5.8.3)':
    dependencies:
      '@eslint-community/eslint-utils': 4.7.0(eslint@9.34.0(jiti@2.5.1))
      '@typescript-eslint/scope-manager': 7.18.0
      '@typescript-eslint/types': 7.18.0
      '@typescript-eslint/typescript-estree': 7.18.0(typescript@5.8.3)
      eslint: 9.34.0(jiti@2.5.1)
    transitivePeerDependencies:
      - supports-color
      - typescript

  '@typescript-eslint/utils@8.41.0(eslint@9.34.0(jiti@2.5.1))(typescript@5.8.3)':
    dependencies:
      '@eslint-community/eslint-utils': 4.7.0(eslint@9.34.0(jiti@2.5.1))
      '@typescript-eslint/scope-manager': 8.41.0
      '@typescript-eslint/types': 8.41.0
      '@typescript-eslint/typescript-estree': 8.41.0(typescript@5.8.3)
      eslint: 9.34.0(jiti@2.5.1)
      typescript: 5.8.3
    transitivePeerDependencies:
      - supports-color

  '@typescript-eslint/visitor-keys@7.18.0':
    dependencies:
      '@typescript-eslint/types': 7.18.0
      eslint-visitor-keys: 3.4.3

  '@typescript-eslint/visitor-keys@8.41.0':
    dependencies:
      '@typescript-eslint/types': 8.41.0
      eslint-visitor-keys: 4.2.1

  '@vitest/coverage-v8@3.2.4(vitest@3.2.4(@types/debug@4.1.12)(@types/node@20.19.11)(jsdom@26.1.0))':
    dependencies:
      '@ampproject/remapping': 2.3.0
      '@bcoe/v8-coverage': 1.0.2
      ast-v8-to-istanbul: 0.3.5
      debug: 4.4.1
      istanbul-lib-coverage: 3.2.2
      istanbul-lib-report: 3.0.1
      istanbul-lib-source-maps: 5.0.6
      istanbul-reports: 3.2.0
      magic-string: 0.30.18
      magicast: 0.3.5
      std-env: 3.9.0
      test-exclude: 7.0.1
      tinyrainbow: 2.0.0
      vitest: 3.2.4(@types/debug@4.1.12)(@types/node@20.19.11)(jsdom@26.1.0)
    transitivePeerDependencies:
      - supports-color

  '@vitest/expect@1.6.1':
    dependencies:
      '@vitest/spy': 1.6.1
      '@vitest/utils': 1.6.1
      chai: 4.5.0

  '@vitest/expect@3.2.4':
    dependencies:
      '@types/chai': 5.2.2
      '@vitest/spy': 3.2.4
      '@vitest/utils': 3.2.4
      chai: 5.3.3
      tinyrainbow: 2.0.0

  '@vitest/mocker@3.2.4(vite@5.4.19(@types/node@20.19.11))':
    dependencies:
      '@vitest/spy': 3.2.4
      estree-walker: 3.0.3
      magic-string: 0.30.18
    optionalDependencies:
      vite: 5.4.19(@types/node@20.19.11)

  '@vitest/mocker@3.2.4(vite@5.4.19(@types/node@24.3.1))':
    dependencies:
      '@vitest/spy': 3.2.4
      estree-walker: 3.0.3
      magic-string: 0.30.18
    optionalDependencies:
      vite: 5.4.19(@types/node@24.3.1)

  '@vitest/pretty-format@3.2.4':
    dependencies:
      tinyrainbow: 2.0.0

  '@vitest/runner@1.6.1':
    dependencies:
      '@vitest/utils': 1.6.1
      p-limit: 5.0.0
      pathe: 1.1.2

  '@vitest/runner@3.2.4':
    dependencies:
      '@vitest/utils': 3.2.4
      pathe: 2.0.3
      strip-literal: 3.0.0

  '@vitest/snapshot@1.6.1':
    dependencies:
      magic-string: 0.30.18
      pathe: 1.1.2
      pretty-format: 29.7.0

  '@vitest/snapshot@3.2.4':
    dependencies:
      '@vitest/pretty-format': 3.2.4
      magic-string: 0.30.18
      pathe: 2.0.3

  '@vitest/spy@1.6.1':
    dependencies:
      tinyspy: 2.2.1

  '@vitest/spy@3.2.4':
    dependencies:
      tinyspy: 4.0.3

  '@vitest/utils@1.6.1':
    dependencies:
      diff-sequences: 29.6.3
      estree-walker: 3.0.3
      loupe: 2.3.7
      pretty-format: 29.7.0

  '@vitest/utils@3.2.4':
    dependencies:
      '@vitest/pretty-format': 3.2.4
      loupe: 3.2.1
      tinyrainbow: 2.0.0

  '@whatwg-node/events@0.1.2':
    dependencies:
      tslib: 2.8.1

  '@zeit/schemas@2.36.0': {}

  JSONStream@1.3.5:
    dependencies:
      jsonparse: 1.3.1
      through: 2.3.8

  abort-controller@3.0.0:
    dependencies:
      event-target-shim: 5.0.1

  accepts@1.3.8:
    dependencies:
      mime-types: 2.1.35
      negotiator: 0.6.3

  accepts@2.0.0:
    dependencies:
      mime-types: 3.0.1
      negotiator: 1.0.0

  acorn-jsx@5.3.2(acorn@8.15.0):
    dependencies:
      acorn: 8.15.0

  acorn-walk@8.3.4:
    dependencies:
      acorn: 8.15.0

  acorn@8.15.0: {}

  agent-base@7.1.4: {}

  agentkeepalive@4.6.0:
    dependencies:
      humanize-ms: 1.2.1

  ai@4.3.19(react@19.1.1)(zod@3.25.76):
    dependencies:
      '@ai-sdk/provider': 1.1.3
      '@ai-sdk/provider-utils': 2.2.8(zod@3.25.76)
      '@ai-sdk/react': 1.2.12(react@19.1.1)(zod@3.25.76)
      '@ai-sdk/ui-utils': 1.2.11(zod@3.25.76)
      '@opentelemetry/api': 1.9.0
      jsondiffpatch: 0.6.0
      zod: 3.25.76
    optionalDependencies:
      react: 19.1.1

  ajv@6.12.6:
    dependencies:
      fast-deep-equal: 3.1.3
      fast-json-stable-stringify: 2.1.0
      json-schema-traverse: 0.4.1
      uri-js: 4.4.1

  ajv@8.12.0:
    dependencies:
      fast-deep-equal: 3.1.3
      json-schema-traverse: 1.0.0
      require-from-string: 2.0.2
      uri-js: 4.4.1

  ajv@8.17.1:
    dependencies:
      fast-deep-equal: 3.1.3
      fast-uri: 3.1.0
      json-schema-traverse: 1.0.0
      require-from-string: 2.0.2

  ansi-align@3.0.1:
    dependencies:
      string-width: 4.2.3

  ansi-colors@4.1.3: {}

  ansi-escapes@4.3.2:
    dependencies:
      type-fest: 0.21.3

  ansi-escapes@7.0.0:
    dependencies:
      environment: 1.1.0

  ansi-regex@5.0.1: {}

  ansi-regex@6.2.0: {}

  ansi-styles@4.3.0:
    dependencies:
      color-convert: 2.0.1

  ansi-styles@5.2.0: {}

  ansi-styles@6.2.1: {}

  any-promise@1.3.0: {}

  anymatch@3.1.3:
    dependencies:
      normalize-path: 3.0.0
      picomatch: 2.3.1

  apollo-datasource@3.3.2:
    dependencies:
      '@apollo/utils.keyvaluecache': 1.0.2
      apollo-server-env: 4.2.1
    transitivePeerDependencies:
      - encoding

  apollo-reporting-protobuf@3.4.0:
    dependencies:
      '@apollo/protobufjs': 1.2.6

  apollo-server-core@3.13.0(graphql@16.11.0):
    dependencies:
      '@apollo/utils.keyvaluecache': 1.0.2
      '@apollo/utils.logger': 1.0.1
      '@apollo/utils.usagereporting': 1.0.1(graphql@16.11.0)
      '@apollographql/apollo-tools': 0.5.4(graphql@16.11.0)
      '@apollographql/graphql-playground-html': 1.6.29
      '@graphql-tools/mock': 8.7.20(graphql@16.11.0)
      '@graphql-tools/schema': 8.5.1(graphql@16.11.0)
      '@josephg/resolvable': 1.0.1
      apollo-datasource: 3.3.2
      apollo-reporting-protobuf: 3.4.0
      apollo-server-env: 4.2.1
      apollo-server-errors: 3.3.1(graphql@16.11.0)
      apollo-server-plugin-base: 3.7.2(graphql@16.11.0)
      apollo-server-types: 3.8.0(graphql@16.11.0)
      async-retry: 1.3.3
      fast-json-stable-stringify: 2.1.0
      graphql: 16.11.0
      graphql-tag: 2.12.6(graphql@16.11.0)
      loglevel: 1.9.2
      lru-cache: 6.0.0
      node-abort-controller: 3.1.1
      sha.js: 2.4.12
      uuid: 9.0.1
      whatwg-mimetype: 3.0.0
    transitivePeerDependencies:
      - encoding

  apollo-server-env@4.2.1:
    dependencies:
      node-fetch: 2.7.0
    transitivePeerDependencies:
      - encoding

  apollo-server-errors@3.3.1(graphql@16.11.0):
    dependencies:
      graphql: 16.11.0

  apollo-server-express@3.13.0(express@4.21.2)(graphql@16.11.0):
    dependencies:
      '@types/accepts': 1.3.7
      '@types/body-parser': 1.19.2
      '@types/cors': 2.8.12
      '@types/express': 4.17.14
      '@types/express-serve-static-core': 4.17.31
      accepts: 1.3.8
      apollo-server-core: 3.13.0(graphql@16.11.0)
      apollo-server-types: 3.8.0(graphql@16.11.0)
      body-parser: 1.20.3
      cors: 2.8.5
      express: 4.21.2
      graphql: 16.11.0
      parseurl: 1.3.3
    transitivePeerDependencies:
      - encoding
      - supports-color

  apollo-server-plugin-base@3.7.2(graphql@16.11.0):
    dependencies:
      apollo-server-types: 3.8.0(graphql@16.11.0)
      graphql: 16.11.0
    transitivePeerDependencies:
      - encoding

  apollo-server-types@3.8.0(graphql@16.11.0):
    dependencies:
      '@apollo/utils.keyvaluecache': 1.0.2
      '@apollo/utils.logger': 1.0.1
      apollo-reporting-protobuf: 3.4.0
      apollo-server-env: 4.2.1
      graphql: 16.11.0
    transitivePeerDependencies:
      - encoding

  apollo-server@3.13.0(graphql@16.11.0):
    dependencies:
      '@types/express': 4.17.14
      apollo-server-core: 3.13.0(graphql@16.11.0)
      apollo-server-express: 3.13.0(express@4.21.2)(graphql@16.11.0)
      express: 4.21.2
      graphql: 16.11.0
    transitivePeerDependencies:
      - encoding
      - supports-color

  arch@2.2.0: {}

  arg@4.1.3: {}

  arg@5.0.2: {}

  argparse@1.0.10:
    dependencies:
      sprintf-js: 1.0.3

  argparse@2.0.1: {}

  array-buffer-byte-length@1.0.2:
    dependencies:
      call-bound: 1.0.4
      is-array-buffer: 3.0.5

  array-flatten@1.1.1: {}

  array-ify@1.0.0: {}

  array-union@2.1.0: {}

  arraybuffer.prototype.slice@1.0.4:
    dependencies:
      array-buffer-byte-length: 1.0.2
      call-bind: 1.0.8
      define-properties: 1.2.1
      es-abstract: 1.24.0
      es-errors: 1.3.0
      get-intrinsic: 1.3.0
      is-array-buffer: 3.0.5

  assertion-error@1.1.0: {}

  assertion-error@2.0.1: {}

  ast-v8-to-istanbul@0.3.5:
    dependencies:
      '@jridgewell/trace-mapping': 0.3.30
      estree-walker: 3.0.3
      js-tokens: 9.0.1

  async-function@1.0.0: {}

  async-retry@1.3.3:
    dependencies:
      retry: 0.13.1

  async@3.2.6: {}

  asynckit@0.4.0: {}

  available-typed-arrays@1.0.7:
    dependencies:
      possible-typed-array-names: 1.1.0

  axios@0.30.1(debug@4.4.1):
    dependencies:
      follow-redirects: 1.15.11(debug@4.4.1)
      form-data: 4.0.4
      proxy-from-env: 1.1.0
    transitivePeerDependencies:
      - debug

  axios@1.11.0(debug@4.4.1):
    dependencies:
      follow-redirects: 1.15.11(debug@4.4.1)
      form-data: 4.0.4
      proxy-from-env: 1.1.0
    transitivePeerDependencies:
      - debug

  balanced-match@1.0.2: {}

  base64-js@1.5.1: {}

  base64id@2.0.0: {}

  better-path-resolve@1.0.0:
    dependencies:
      is-windows: 1.0.2

  binary-extensions@2.3.0: {}

  bl@4.1.0:
    dependencies:
      buffer: 5.7.1
      inherits: 2.0.4
      readable-stream: 3.6.2

  body-parser@1.20.3:
    dependencies:
      bytes: 3.1.2
      content-type: 1.0.5
      debug: 2.6.9
      depd: 2.0.0
      destroy: 1.2.0
      http-errors: 2.0.0
      iconv-lite: 0.4.24
      on-finished: 2.4.1
      qs: 6.13.0
      raw-body: 2.5.2
      type-is: 1.6.18
      unpipe: 1.0.0
    transitivePeerDependencies:
      - supports-color

  body-parser@2.2.0:
    dependencies:
      bytes: 3.1.2
      content-type: 1.0.5
      debug: 4.4.1
      http-errors: 2.0.0
      iconv-lite: 0.6.3
      on-finished: 2.4.1
      qs: 6.14.0
      raw-body: 3.0.0
      type-is: 2.0.1
    transitivePeerDependencies:
      - supports-color

  boxen@7.0.0:
    dependencies:
      ansi-align: 3.0.1
      camelcase: 7.0.1
      chalk: 5.6.0
      cli-boxes: 3.0.0
      string-width: 5.1.2
      type-fest: 2.19.0
      widest-line: 4.0.1
      wrap-ansi: 8.1.0

  brace-expansion@1.1.12:
    dependencies:
      balanced-match: 1.0.2
      concat-map: 0.0.1

  brace-expansion@2.0.2:
    dependencies:
      balanced-match: 1.0.2

  braces@3.0.3:
    dependencies:
      fill-range: 7.1.1

  buffer-from@1.1.2: {}

  buffer@5.7.1:
    dependencies:
      base64-js: 1.5.1
      ieee754: 1.2.1

  buffer@6.0.3:
    dependencies:
      base64-js: 1.5.1
      ieee754: 1.2.1

  bytes@3.0.0: {}

  bytes@3.1.2: {}

  cac@6.7.14: {}

  call-bind-apply-helpers@1.0.2:
    dependencies:
      es-errors: 1.3.0
      function-bind: 1.1.2

  call-bind@1.0.8:
    dependencies:
      call-bind-apply-helpers: 1.0.2
      es-define-property: 1.0.1
      get-intrinsic: 1.3.0
      set-function-length: 1.2.2

  call-bound@1.0.4:
    dependencies:
      call-bind-apply-helpers: 1.0.2
      get-intrinsic: 1.3.0

  callsites@3.1.0: {}

  camelcase@7.0.1: {}

  chai@4.5.0:
    dependencies:
      assertion-error: 1.1.0
      check-error: 1.0.3
      deep-eql: 4.1.4
      get-func-name: 2.0.2
      loupe: 2.3.7
      pathval: 1.1.1
      type-detect: 4.1.0

  chai@5.3.3:
    dependencies:
      assertion-error: 2.0.1
      check-error: 2.1.1
      deep-eql: 5.0.2
      loupe: 3.2.1
      pathval: 2.0.1

  chalk-template@0.4.0:
    dependencies:
      chalk: 4.1.2

  chalk@4.1.2:
    dependencies:
      ansi-styles: 4.3.0
      supports-color: 7.2.0

  chalk@5.0.1: {}

  chalk@5.6.0: {}

  change-case@5.4.4: {}

  char-regex@1.0.2: {}

  chardet@0.7.0: {}

  chardet@2.1.0: {}

  check-error@1.0.3:
    dependencies:
      get-func-name: 2.0.2

  check-error@2.1.1: {}

  chokidar@3.6.0:
    dependencies:
      anymatch: 3.1.3
      braces: 3.0.3
      glob-parent: 5.1.2
      is-binary-path: 2.1.0
      is-glob: 4.0.3
      normalize-path: 3.0.0
      readdirp: 3.6.0
    optionalDependencies:
      fsevents: 2.3.3

  ci-info@3.9.0: {}

  cli-boxes@3.0.0: {}

  cli-cursor@3.1.0:
    dependencies:
      restore-cursor: 3.1.0

  cli-cursor@5.0.0:
    dependencies:
      restore-cursor: 5.1.0

  cli-highlight@2.1.11:
    dependencies:
      chalk: 4.1.2
      highlight.js: 10.7.3
      mz: 2.7.0
      parse5: 5.1.1
      parse5-htmlparser2-tree-adapter: 6.0.1
      yargs: 16.2.0

  cli-spinners@2.9.2: {}

  cli-table3@0.6.5:
    dependencies:
      string-width: 4.2.3
    optionalDependencies:
      '@colors/colors': 1.5.0

  cli-width@4.1.0: {}

  clipboardy@3.0.0:
    dependencies:
      arch: 2.2.0
      execa: 5.1.1
      is-wsl: 2.2.0

  cliui@7.0.4:
    dependencies:
      string-width: 4.2.3
      strip-ansi: 6.0.1
      wrap-ansi: 7.0.0

  cliui@8.0.1:
    dependencies:
      string-width: 4.2.3
      strip-ansi: 6.0.1
      wrap-ansi: 7.0.0

  clone@1.0.4: {}

  color-convert@2.0.1:
    dependencies:
      color-name: 1.1.4

  color-name@1.1.4: {}

  combined-stream@1.0.8:
    dependencies:
      delayed-stream: 1.0.0

  commander@12.1.0: {}

  commander@2.20.3: {}

  compare-func@2.0.0:
    dependencies:
      array-ify: 1.0.0
      dot-prop: 5.3.0

  compressible@2.0.18:
    dependencies:
      mime-db: 1.54.0

  compression@1.7.4:
    dependencies:
      accepts: 1.3.8
      bytes: 3.0.0
      compressible: 2.0.18
      debug: 2.6.9
      on-headers: 1.0.2
      safe-buffer: 5.1.2
      vary: 1.1.2
    transitivePeerDependencies:
      - supports-color

  concat-map@0.0.1: {}

  confbox@0.1.8: {}

  content-disposition@0.5.2: {}

  content-disposition@0.5.4:
    dependencies:
      safe-buffer: 5.2.1

  content-disposition@1.0.0:
    dependencies:
      safe-buffer: 5.2.1

  content-type@1.0.5: {}

  conventional-changelog-angular@7.0.0:
    dependencies:
      compare-func: 2.0.0

  conventional-changelog-conventionalcommits@7.0.2:
    dependencies:
      compare-func: 2.0.0

  conventional-commits-parser@5.0.0:
    dependencies:
      JSONStream: 1.3.5
      is-text-path: 2.0.0
      meow: 12.1.1
      split2: 4.2.0

  cookie-signature@1.0.6: {}

  cookie-signature@1.2.2: {}

  cookie@0.7.1: {}

  cookie@0.7.2: {}

  cors@2.8.5:
    dependencies:
      object-assign: 4.1.1
      vary: 1.1.2

  cosmiconfig-typescript-loader@6.1.0(@types/node@20.19.11)(cosmiconfig@9.0.0(typescript@5.8.3))(typescript@5.8.3):
    dependencies:
      '@types/node': 20.19.11
      cosmiconfig: 9.0.0(typescript@5.8.3)
      jiti: 2.5.1
      typescript: 5.8.3

  cosmiconfig@9.0.0(typescript@5.8.3):
    dependencies:
      env-paths: 2.2.1
      import-fresh: 3.3.1
      js-yaml: 4.1.0
      parse-json: 5.2.0
    optionalDependencies:
      typescript: 5.8.3

  create-require@1.1.1: {}

  cross-spawn@7.0.6:
    dependencies:
      path-key: 3.1.1
      shebang-command: 2.0.0
      which: 2.0.2

  cssfilter@0.0.10: {}

  cssstyle@4.6.0:
    dependencies:
      '@asamuzakjp/css-color': 3.2.0
      rrweb-cssom: 0.8.0

  dargs@8.1.0: {}

  data-urls@5.0.0:
    dependencies:
      whatwg-mimetype: 4.0.0
      whatwg-url: 14.2.0

  data-view-buffer@1.0.2:
    dependencies:
      call-bound: 1.0.4
      es-errors: 1.3.0
      is-data-view: 1.0.2

  data-view-byte-length@1.0.2:
    dependencies:
      call-bound: 1.0.4
      es-errors: 1.3.0
      is-data-view: 1.0.2

  data-view-byte-offset@1.0.1:
    dependencies:
      call-bound: 1.0.4
      es-errors: 1.3.0
      is-data-view: 1.0.2

  dataloader@1.4.0: {}

  debug@2.6.9:
    dependencies:
      ms: 2.0.0

  debug@4.3.7:
    dependencies:
      ms: 2.1.3

  debug@4.4.1:
    dependencies:
      ms: 2.1.3

  decimal.js@10.6.0: {}

  deep-eql@4.1.4:
    dependencies:
      type-detect: 4.1.0

  deep-eql@5.0.2: {}

  deep-extend@0.6.0: {}

  deep-is@0.1.4: {}

  defaults@1.0.4:
    dependencies:
      clone: 1.0.4

  define-data-property@1.1.4:
    dependencies:
      es-define-property: 1.0.1
      es-errors: 1.3.0
      gopd: 1.2.0

  define-properties@1.2.1:
    dependencies:
      define-data-property: 1.1.4
      has-property-descriptors: 1.0.2
      object-keys: 1.1.1

  delayed-stream@1.0.0: {}

  depd@2.0.0: {}

  dequal@2.0.3: {}

  destroy@1.2.0: {}

  detect-indent@6.1.0: {}

  diff-match-patch@1.0.5: {}

  diff-sequences@29.6.3: {}

  diff@4.0.2: {}

  dir-glob@3.0.1:
    dependencies:
      path-type: 4.0.0

  dot-prop@5.3.0:
    dependencies:
      is-obj: 2.0.0

  dotenv-cli@9.0.0:
    dependencies:
      cross-spawn: 7.0.6
      dotenv: 17.2.1
      dotenv-expand: 10.0.0
      minimist: 1.2.8

  dotenv-expand@10.0.0: {}

  dotenv@16.6.1: {}

  dotenv@17.2.1: {}

  dotenv@8.6.0: {}

  dunder-proto@1.0.1:
    dependencies:
      call-bind-apply-helpers: 1.0.2
      es-errors: 1.3.0
      gopd: 1.2.0

  eastasianwidth@0.2.0: {}

  ee-first@1.1.1: {}

  ejs@3.1.10:
    dependencies:
      jake: 10.9.4

  emoji-regex@10.5.0: {}

  emoji-regex@8.0.0: {}

  emoji-regex@9.2.2: {}

  emojilib@2.4.0: {}

  encodeurl@1.0.2: {}

  encodeurl@2.0.0: {}

  engine.io-parser@5.2.3: {}

  engine.io@6.6.4:
    dependencies:
      '@types/cors': 2.8.19
      '@types/node': 20.19.11
      accepts: 1.3.8
      base64id: 2.0.0
      cookie: 0.7.2
      cors: 2.8.5
      debug: 4.3.7
      engine.io-parser: 5.2.3
      ws: 8.17.1
    transitivePeerDependencies:
      - bufferutil
      - supports-color
      - utf-8-validate

  enquirer@2.4.1:
    dependencies:
      ansi-colors: 4.1.3
      strip-ansi: 6.0.1

  entities@6.0.1: {}

  env-paths@2.2.1: {}

  environment@1.1.0: {}

  error-ex@1.3.2:
    dependencies:
      is-arrayish: 0.2.1

  es-abstract@1.24.0:
    dependencies:
      array-buffer-byte-length: 1.0.2
      arraybuffer.prototype.slice: 1.0.4
      available-typed-arrays: 1.0.7
      call-bind: 1.0.8
      call-bound: 1.0.4
      data-view-buffer: 1.0.2
      data-view-byte-length: 1.0.2
      data-view-byte-offset: 1.0.1
      es-define-property: 1.0.1
      es-errors: 1.3.0
      es-object-atoms: 1.1.1
      es-set-tostringtag: 2.1.0
      es-to-primitive: 1.3.0
      function.prototype.name: 1.1.8
      get-intrinsic: 1.3.0
      get-proto: 1.0.1
      get-symbol-description: 1.1.0
      globalthis: 1.0.4
      gopd: 1.2.0
      has-property-descriptors: 1.0.2
      has-proto: 1.2.0
      has-symbols: 1.1.0
      hasown: 2.0.2
      internal-slot: 1.1.0
      is-array-buffer: 3.0.5
      is-callable: 1.2.7
      is-data-view: 1.0.2
      is-negative-zero: 2.0.3
      is-regex: 1.2.1
      is-set: 2.0.3
      is-shared-array-buffer: 1.0.4
      is-string: 1.1.1
      is-typed-array: 1.1.15
      is-weakref: 1.1.1
      math-intrinsics: 1.1.0
      object-inspect: 1.13.4
      object-keys: 1.1.1
      object.assign: 4.1.7
      own-keys: 1.0.1
      regexp.prototype.flags: 1.5.4
      safe-array-concat: 1.1.3
      safe-push-apply: 1.0.0
      safe-regex-test: 1.1.0
      set-proto: 1.0.0
      stop-iteration-iterator: 1.1.0
      string.prototype.trim: 1.2.10
      string.prototype.trimend: 1.0.9
      string.prototype.trimstart: 1.0.8
      typed-array-buffer: 1.0.3
      typed-array-byte-length: 1.0.3
      typed-array-byte-offset: 1.0.4
      typed-array-length: 1.0.7
      unbox-primitive: 1.1.0
      which-typed-array: 1.1.19

  es-define-property@1.0.1: {}

  es-errors@1.3.0: {}

  es-module-lexer@1.7.0: {}

  es-object-atoms@1.1.1:
    dependencies:
      es-errors: 1.3.0

  es-set-tostringtag@2.1.0:
    dependencies:
      es-errors: 1.3.0
      get-intrinsic: 1.3.0
      has-tostringtag: 1.0.2
      hasown: 2.0.2

  es-to-primitive@1.3.0:
    dependencies:
      is-callable: 1.2.7
      is-date-object: 1.1.0
      is-symbol: 1.1.1

  esbuild@0.18.20:
    optionalDependencies:
      '@esbuild/android-arm': 0.18.20
      '@esbuild/android-arm64': 0.18.20
      '@esbuild/android-x64': 0.18.20
      '@esbuild/darwin-arm64': 0.18.20
      '@esbuild/darwin-x64': 0.18.20
      '@esbuild/freebsd-arm64': 0.18.20
      '@esbuild/freebsd-x64': 0.18.20
      '@esbuild/linux-arm': 0.18.20
      '@esbuild/linux-arm64': 0.18.20
      '@esbuild/linux-ia32': 0.18.20
      '@esbuild/linux-loong64': 0.18.20
      '@esbuild/linux-mips64el': 0.18.20
      '@esbuild/linux-ppc64': 0.18.20
      '@esbuild/linux-riscv64': 0.18.20
      '@esbuild/linux-s390x': 0.18.20
      '@esbuild/linux-x64': 0.18.20
      '@esbuild/netbsd-x64': 0.18.20
      '@esbuild/openbsd-x64': 0.18.20
      '@esbuild/sunos-x64': 0.18.20
      '@esbuild/win32-arm64': 0.18.20
      '@esbuild/win32-ia32': 0.18.20
      '@esbuild/win32-x64': 0.18.20

  esbuild@0.21.5:
    optionalDependencies:
      '@esbuild/aix-ppc64': 0.21.5
      '@esbuild/android-arm': 0.21.5
      '@esbuild/android-arm64': 0.21.5
      '@esbuild/android-x64': 0.21.5
      '@esbuild/darwin-arm64': 0.21.5
      '@esbuild/darwin-x64': 0.21.5
      '@esbuild/freebsd-arm64': 0.21.5
      '@esbuild/freebsd-x64': 0.21.5
      '@esbuild/linux-arm': 0.21.5
      '@esbuild/linux-arm64': 0.21.5
      '@esbuild/linux-ia32': 0.21.5
      '@esbuild/linux-loong64': 0.21.5
      '@esbuild/linux-mips64el': 0.21.5
      '@esbuild/linux-ppc64': 0.21.5
      '@esbuild/linux-riscv64': 0.21.5
      '@esbuild/linux-s390x': 0.21.5
      '@esbuild/linux-x64': 0.21.5
      '@esbuild/netbsd-x64': 0.21.5
      '@esbuild/openbsd-x64': 0.21.5
      '@esbuild/sunos-x64': 0.21.5
      '@esbuild/win32-arm64': 0.21.5
      '@esbuild/win32-ia32': 0.21.5
      '@esbuild/win32-x64': 0.21.5

  esbuild@0.25.9:
    optionalDependencies:
      '@esbuild/aix-ppc64': 0.25.9
      '@esbuild/android-arm': 0.25.9
      '@esbuild/android-arm64': 0.25.9
      '@esbuild/android-x64': 0.25.9
      '@esbuild/darwin-arm64': 0.25.9
      '@esbuild/darwin-x64': 0.25.9
      '@esbuild/freebsd-arm64': 0.25.9
      '@esbuild/freebsd-x64': 0.25.9
      '@esbuild/linux-arm': 0.25.9
      '@esbuild/linux-arm64': 0.25.9
      '@esbuild/linux-ia32': 0.25.9
      '@esbuild/linux-loong64': 0.25.9
      '@esbuild/linux-mips64el': 0.25.9
      '@esbuild/linux-ppc64': 0.25.9
      '@esbuild/linux-riscv64': 0.25.9
      '@esbuild/linux-s390x': 0.25.9
      '@esbuild/linux-x64': 0.25.9
      '@esbuild/netbsd-arm64': 0.25.9
      '@esbuild/netbsd-x64': 0.25.9
      '@esbuild/openbsd-arm64': 0.25.9
      '@esbuild/openbsd-x64': 0.25.9
      '@esbuild/openharmony-arm64': 0.25.9
      '@esbuild/sunos-x64': 0.25.9
      '@esbuild/win32-arm64': 0.25.9
      '@esbuild/win32-ia32': 0.25.9
      '@esbuild/win32-x64': 0.25.9

  escalade@3.2.0: {}

  escape-html@1.0.3: {}

  escape-string-regexp@4.0.0: {}

  eslint-scope@8.4.0:
    dependencies:
      esrecurse: 4.3.0
      estraverse: 5.3.0

  eslint-visitor-keys@3.4.3: {}

  eslint-visitor-keys@4.2.1: {}

  eslint@9.34.0(jiti@2.5.1):
    dependencies:
      '@eslint-community/eslint-utils': 4.7.0(eslint@9.34.0(jiti@2.5.1))
      '@eslint-community/regexpp': 4.12.1
      '@eslint/config-array': 0.21.0
      '@eslint/config-helpers': 0.3.1
      '@eslint/core': 0.15.2
      '@eslint/eslintrc': 3.3.1
      '@eslint/js': 9.34.0
      '@eslint/plugin-kit': 0.3.5
      '@humanfs/node': 0.16.6
      '@humanwhocodes/module-importer': 1.0.1
      '@humanwhocodes/retry': 0.4.3
      '@types/estree': 1.0.8
      '@types/json-schema': 7.0.15
      ajv: 6.12.6
      chalk: 4.1.2
      cross-spawn: 7.0.6
      debug: 4.4.1
      escape-string-regexp: 4.0.0
      eslint-scope: 8.4.0
      eslint-visitor-keys: 4.2.1
      espree: 10.4.0
      esquery: 1.6.0
      esutils: 2.0.3
      fast-deep-equal: 3.1.3
      file-entry-cache: 8.0.0
      find-up: 5.0.0
      glob-parent: 6.0.2
      ignore: 5.3.2
      imurmurhash: 0.1.4
      is-glob: 4.0.3
      json-stable-stringify-without-jsonify: 1.0.1
      lodash.merge: 4.6.2
      minimatch: 3.1.2
      natural-compare: 1.4.0
      optionator: 0.9.4
    optionalDependencies:
      jiti: 2.5.1
    transitivePeerDependencies:
      - supports-color

  espree@10.4.0:
    dependencies:
      acorn: 8.15.0
      acorn-jsx: 5.3.2(acorn@8.15.0)
      eslint-visitor-keys: 4.2.1

  esprima@4.0.1: {}

  esquery@1.6.0:
    dependencies:
      estraverse: 5.3.0

  esrecurse@4.3.0:
    dependencies:
      estraverse: 5.3.0

  estraverse@5.3.0: {}

  estree-walker@3.0.3:
    dependencies:
      '@types/estree': 1.0.8

  esutils@2.0.3: {}

  etag@1.8.1: {}

  event-target-shim@5.0.1: {}

  events@3.3.0: {}

  eventsource-parser@3.0.6: {}

  eventsource@3.0.7:
    dependencies:
      eventsource-parser: 3.0.6

  execa@5.1.1:
    dependencies:
      cross-spawn: 7.0.6
      get-stream: 6.0.1
      human-signals: 2.1.0
      is-stream: 2.0.1
      merge-stream: 2.0.0
      npm-run-path: 4.0.1
      onetime: 5.1.2
      signal-exit: 3.0.7
      strip-final-newline: 2.0.0

  execa@8.0.1:
    dependencies:
      cross-spawn: 7.0.6
      get-stream: 8.0.1
      human-signals: 5.0.0
      is-stream: 3.0.0
      merge-stream: 2.0.0
      npm-run-path: 5.3.0
      onetime: 6.0.0
      signal-exit: 4.1.0
      strip-final-newline: 3.0.0

  execa@9.6.0:
    dependencies:
      '@sindresorhus/merge-streams': 4.0.0
      cross-spawn: 7.0.6
      figures: 6.1.0
      get-stream: 9.0.1
      human-signals: 8.0.1
      is-plain-obj: 4.1.0
      is-stream: 4.0.1
      npm-run-path: 6.0.0
      pretty-ms: 9.2.0
      signal-exit: 4.1.0
      strip-final-newline: 4.0.0
      yoctocolors: 2.1.2

  expect-type@1.2.2: {}

  express-rate-limit@7.5.1(express@5.1.0):
    dependencies:
      express: 5.1.0

  express@4.21.2:
    dependencies:
      accepts: 1.3.8
      array-flatten: 1.1.1
      body-parser: 1.20.3
      content-disposition: 0.5.4
      content-type: 1.0.5
      cookie: 0.7.1
      cookie-signature: 1.0.6
      debug: 2.6.9
      depd: 2.0.0
      encodeurl: 2.0.0
      escape-html: 1.0.3
      etag: 1.8.1
      finalhandler: 1.3.1
      fresh: 0.5.2
      http-errors: 2.0.0
      merge-descriptors: 1.0.3
      methods: 1.1.2
      on-finished: 2.4.1
      parseurl: 1.3.3
      path-to-regexp: 0.1.12
      proxy-addr: 2.0.7
      qs: 6.13.0
      range-parser: 1.2.1
      safe-buffer: 5.2.1
      send: 0.19.0
      serve-static: 1.16.2
      setprototypeof: 1.2.0
      statuses: 2.0.1
      type-is: 1.6.18
      utils-merge: 1.0.1
      vary: 1.1.2
    transitivePeerDependencies:
      - supports-color

  express@5.1.0:
    dependencies:
      accepts: 2.0.0
      body-parser: 2.2.0
      content-disposition: 1.0.0
      content-type: 1.0.5
      cookie: 0.7.2
      cookie-signature: 1.2.2
      debug: 4.4.1
      encodeurl: 2.0.0
      escape-html: 1.0.3
      etag: 1.8.1
      finalhandler: 2.1.0
      fresh: 2.0.0
      http-errors: 2.0.0
      merge-descriptors: 2.0.0
      mime-types: 3.0.1
      on-finished: 2.4.1
      once: 1.4.0
      parseurl: 1.3.3
      proxy-addr: 2.0.7
      qs: 6.14.0
      range-parser: 1.2.1
      router: 2.2.0
      send: 1.2.0
      serve-static: 2.2.0
      statuses: 2.0.2
      type-is: 2.0.1
      vary: 1.1.2
    transitivePeerDependencies:
      - supports-color

  extendable-error@0.1.7: {}

  external-editor@3.1.0:
    dependencies:
      chardet: 0.7.0
      iconv-lite: 0.4.24
      tmp: 0.0.33

  fake-indexeddb@6.2.1: {}

  fast-deep-equal@3.1.3: {}

  fast-glob@3.3.3:
    dependencies:
      '@nodelib/fs.stat': 2.0.5
      '@nodelib/fs.walk': 1.2.8
      glob-parent: 5.1.2
      merge2: 1.4.1
      micromatch: 4.0.8

  fast-json-stable-stringify@2.1.0: {}

  fast-levenshtein@2.0.6: {}

  fast-uri@3.1.0: {}

  fastq@1.19.1:
    dependencies:
      reusify: 1.1.0

  fdir@6.5.0(picomatch@4.0.3):
    optionalDependencies:
      picomatch: 4.0.3

  figlet@1.8.2: {}

  figma-api@2.0.2-beta(debug@4.4.1):
    dependencies:
      '@types/node': 22.18.0
      axios: 0.30.1(debug@4.4.1)
    transitivePeerDependencies:
      - debug

  figures@6.1.0:
    dependencies:
      is-unicode-supported: 2.1.0

  file-entry-cache@8.0.0:
    dependencies:
      flat-cache: 4.0.1

  filelist@1.0.4:
    dependencies:
      minimatch: 5.1.6

  fill-range@7.1.1:
    dependencies:
      to-regex-range: 5.0.1

  finalhandler@1.3.1:
    dependencies:
      debug: 2.6.9
      encodeurl: 2.0.0
      escape-html: 1.0.3
      on-finished: 2.4.1
      parseurl: 1.3.3
      statuses: 2.0.1
      unpipe: 1.0.0
    transitivePeerDependencies:
      - supports-color

  finalhandler@2.1.0:
    dependencies:
      debug: 4.4.1
      encodeurl: 2.0.0
      escape-html: 1.0.3
      on-finished: 2.4.1
      parseurl: 1.3.3
      statuses: 2.0.2
    transitivePeerDependencies:
      - supports-color

  find-up@4.1.0:
    dependencies:
      locate-path: 5.0.0
      path-exists: 4.0.0

  find-up@5.0.0:
    dependencies:
      locate-path: 6.0.0
      path-exists: 4.0.0

  find-up@7.0.0:
    dependencies:
      locate-path: 7.2.0
      path-exists: 5.0.0
      unicorn-magic: 0.1.0

  flat-cache@4.0.1:
    dependencies:
      flatted: 3.3.3
      keyv: 4.5.4

  flatted@3.3.3: {}

  follow-redirects@1.15.11(debug@4.4.1):
    optionalDependencies:
      debug: 4.4.1

  for-each@0.3.5:
    dependencies:
      is-callable: 1.2.7

  foreground-child@3.3.1:
    dependencies:
      cross-spawn: 7.0.6
      signal-exit: 4.1.0

  form-data-encoder@1.7.2: {}

  form-data@4.0.4:
    dependencies:
      asynckit: 0.4.0
      combined-stream: 1.0.8
      es-set-tostringtag: 2.1.0
      hasown: 2.0.2
      mime-types: 2.1.35

  formdata-node@4.4.1:
    dependencies:
      node-domexception: 1.0.0
      web-streams-polyfill: 4.0.0-beta.3

  forwarded@0.2.0: {}

  fresh@0.5.2: {}

  fresh@2.0.0: {}

  fs-extra@11.3.1:
    dependencies:
      graceful-fs: 4.2.11
      jsonfile: 6.2.0
      universalify: 2.0.1

  fs-extra@7.0.1:
    dependencies:
      graceful-fs: 4.2.11
      jsonfile: 4.0.0
      universalify: 0.1.2

  fs-extra@8.1.0:
    dependencies:
      graceful-fs: 4.2.11
      jsonfile: 4.0.0
      universalify: 0.1.2

  fsevents@2.3.2:
    optional: true

  fsevents@2.3.3:
    optional: true

  function-bind@1.1.2: {}

  function.prototype.name@1.1.8:
    dependencies:
      call-bind: 1.0.8
      call-bound: 1.0.4
      define-properties: 1.2.1
      functions-have-names: 1.2.3
      hasown: 2.0.2
      is-callable: 1.2.7

  functions-have-names@1.2.3: {}

  get-caller-file@2.0.5: {}

  get-east-asian-width@1.3.0: {}

  get-func-name@2.0.2: {}

  get-intrinsic@1.3.0:
    dependencies:
      call-bind-apply-helpers: 1.0.2
      es-define-property: 1.0.1
      es-errors: 1.3.0
      es-object-atoms: 1.1.1
      function-bind: 1.1.2
      get-proto: 1.0.1
      gopd: 1.2.0
      has-symbols: 1.1.0
      hasown: 2.0.2
      math-intrinsics: 1.1.0

  get-port@7.1.0: {}

  get-proto@1.0.1:
    dependencies:
      dunder-proto: 1.0.1
      es-object-atoms: 1.1.1

  get-stream@6.0.1: {}

  get-stream@8.0.1: {}

  get-stream@9.0.1:
    dependencies:
      '@sec-ant/readable-stream': 0.4.1
      is-stream: 4.0.1

  get-symbol-description@1.1.0:
    dependencies:
      call-bound: 1.0.4
      es-errors: 1.3.0
      get-intrinsic: 1.3.0

  get-tsconfig@4.10.1:
    dependencies:
      resolve-pkg-maps: 1.0.0

  git-raw-commits@4.0.0:
    dependencies:
      dargs: 8.1.0
      meow: 12.1.1
      split2: 4.2.0

  glob-parent@5.1.2:
    dependencies:
      is-glob: 4.0.3

  glob-parent@6.0.2:
    dependencies:
      is-glob: 4.0.3

  glob@10.4.5:
    dependencies:
      foreground-child: 3.3.1
      jackspeak: 3.4.3
      minimatch: 9.0.5
      minipass: 7.1.2
      package-json-from-dist: 1.0.1
      path-scurry: 1.11.1

  glob@11.0.3:
    dependencies:
      foreground-child: 3.3.1
      jackspeak: 4.1.1
      minimatch: 10.0.3
      minipass: 7.1.2
      package-json-from-dist: 1.0.1
      path-scurry: 2.0.0

  global-directory@4.0.1:
    dependencies:
      ini: 4.1.1

  globals@14.0.0: {}

  globalthis@1.0.4:
    dependencies:
      define-properties: 1.2.1
      gopd: 1.2.0

  globby@11.1.0:
    dependencies:
      array-union: 2.1.0
      dir-glob: 3.0.1
      fast-glob: 3.3.3
      ignore: 5.3.2
      merge2: 1.4.1
      slash: 3.0.0

  gopd@1.2.0: {}

  graceful-fs@4.2.11: {}

  gradient-string@3.0.0:
    dependencies:
      chalk: 5.6.0
      tinygradient: 1.1.5

  graphemer@1.4.0: {}

  graphql-query-complexity@0.12.0(graphql@16.11.0):
    dependencies:
      graphql: 16.11.0
      lodash.get: 4.4.2

  graphql-scalars@1.24.2(graphql@16.11.0):
    dependencies:
      graphql: 16.11.0
      tslib: 2.8.1

  graphql-tag@2.12.6(graphql@16.11.0):
    dependencies:
      graphql: 16.11.0
      tslib: 2.8.1

  graphql@16.11.0: {}

  has-bigints@1.1.0: {}

  has-flag@4.0.0: {}

  has-property-descriptors@1.0.2:
    dependencies:
      es-define-property: 1.0.1

  has-proto@1.2.0:
    dependencies:
      dunder-proto: 1.0.1

  has-symbols@1.1.0: {}

  has-tostringtag@1.0.2:
    dependencies:
      has-symbols: 1.1.0

  hasown@2.0.2:
    dependencies:
      function-bind: 1.1.2

  highlight.js@10.7.3: {}

  html-encoding-sniffer@4.0.0:
    dependencies:
      whatwg-encoding: 3.1.1

  html-escaper@2.0.2: {}

  http-errors@2.0.0:
    dependencies:
      depd: 2.0.0
      inherits: 2.0.4
      setprototypeof: 1.2.0
      statuses: 2.0.1
      toidentifier: 1.0.1

  http-proxy-agent@7.0.2:
    dependencies:
      agent-base: 7.1.4
      debug: 4.4.1
    transitivePeerDependencies:
      - supports-color

  https-proxy-agent@7.0.6:
    dependencies:
      agent-base: 7.1.4
      debug: 4.4.1
    transitivePeerDependencies:
      - supports-color

  human-id@4.1.1: {}

  human-signals@2.1.0: {}

  human-signals@5.0.0: {}

  human-signals@8.0.1: {}

  humanize-ms@1.2.1:
    dependencies:
      ms: 2.1.3

  husky@9.1.7: {}

  iconv-lite@0.4.24:
    dependencies:
      safer-buffer: 2.1.2

  iconv-lite@0.6.3:
    dependencies:
      safer-buffer: 2.1.2

  ieee754@1.2.1: {}

  ignore@5.3.2: {}

  ignore@7.0.5: {}

  import-fresh@3.3.1:
    dependencies:
      parent-module: 1.0.1
      resolve-from: 4.0.0

  import-meta-resolve@4.2.0: {}

  imurmurhash@0.1.4: {}

  inherits@2.0.4: {}

  ini@1.3.8: {}

  ini@4.1.1: {}

  inquirer@9.3.7:
    dependencies:
      '@inquirer/figures': 1.0.13
      ansi-escapes: 4.3.2
      cli-width: 4.1.0
      external-editor: 3.1.0
      mute-stream: 1.0.0
      ora: 5.4.1
      run-async: 3.0.0
      rxjs: 7.8.2
      string-width: 4.2.3
      strip-ansi: 6.0.1
      wrap-ansi: 6.2.0
      yoctocolors-cjs: 2.1.3

  internal-slot@1.1.0:
    dependencies:
      es-errors: 1.3.0
      hasown: 2.0.2
      side-channel: 1.1.0

  ipaddr.js@1.9.1: {}

  is-array-buffer@3.0.5:
    dependencies:
      call-bind: 1.0.8
      call-bound: 1.0.4
      get-intrinsic: 1.3.0

  is-arrayish@0.2.1: {}

  is-async-function@2.1.1:
    dependencies:
      async-function: 1.0.0
      call-bound: 1.0.4
      get-proto: 1.0.1
      has-tostringtag: 1.0.2
      safe-regex-test: 1.1.0

  is-bigint@1.1.0:
    dependencies:
      has-bigints: 1.1.0

  is-binary-path@2.1.0:
    dependencies:
      binary-extensions: 2.3.0

  is-boolean-object@1.2.2:
    dependencies:
      call-bound: 1.0.4
      has-tostringtag: 1.0.2

  is-callable@1.2.7: {}

  is-data-view@1.0.2:
    dependencies:
      call-bound: 1.0.4
      get-intrinsic: 1.3.0
      is-typed-array: 1.1.15

  is-date-object@1.1.0:
    dependencies:
      call-bound: 1.0.4
      has-tostringtag: 1.0.2

  is-docker@2.2.1: {}

  is-extglob@2.1.1: {}

  is-finalizationregistry@1.1.1:
    dependencies:
      call-bound: 1.0.4

  is-fullwidth-code-point@3.0.0: {}

  is-generator-function@1.1.0:
    dependencies:
      call-bound: 1.0.4
      get-proto: 1.0.1
      has-tostringtag: 1.0.2
      safe-regex-test: 1.1.0

  is-glob@4.0.3:
    dependencies:
      is-extglob: 2.1.1

  is-interactive@1.0.0: {}

  is-interactive@2.0.0: {}

  is-map@2.0.3: {}

  is-negative-zero@2.0.3: {}

  is-number-object@1.1.1:
    dependencies:
      call-bound: 1.0.4
      has-tostringtag: 1.0.2

  is-number@7.0.0: {}

  is-obj@2.0.0: {}

  is-plain-obj@4.1.0: {}

  is-port-reachable@4.0.0: {}

  is-potential-custom-element-name@1.0.1: {}

  is-promise@4.0.0: {}

  is-regex@1.2.1:
    dependencies:
      call-bound: 1.0.4
      gopd: 1.2.0
      has-tostringtag: 1.0.2
      hasown: 2.0.2

  is-set@2.0.3: {}

  is-shared-array-buffer@1.0.4:
    dependencies:
      call-bound: 1.0.4

  is-stream@2.0.1: {}

  is-stream@3.0.0: {}

  is-stream@4.0.1: {}

  is-string@1.1.1:
    dependencies:
      call-bound: 1.0.4
      has-tostringtag: 1.0.2

  is-subdir@1.2.0:
    dependencies:
      better-path-resolve: 1.0.0

  is-symbol@1.1.1:
    dependencies:
      call-bound: 1.0.4
      has-symbols: 1.1.0
      safe-regex-test: 1.1.0

  is-text-path@2.0.0:
    dependencies:
      text-extensions: 2.4.0

  is-typed-array@1.1.15:
    dependencies:
      which-typed-array: 1.1.19

  is-unicode-supported@0.1.0: {}

  is-unicode-supported@1.3.0: {}

  is-unicode-supported@2.1.0: {}

  is-weakmap@2.0.2: {}

  is-weakref@1.1.1:
    dependencies:
      call-bound: 1.0.4

  is-weakset@2.0.4:
    dependencies:
      call-bound: 1.0.4
      get-intrinsic: 1.3.0

  is-windows@1.0.2: {}

  is-wsl@2.2.0:
    dependencies:
      is-docker: 2.2.1

  isarray@2.0.5: {}

  isexe@2.0.0: {}

  istanbul-lib-coverage@3.2.2: {}

  istanbul-lib-report@3.0.1:
    dependencies:
      istanbul-lib-coverage: 3.2.2
      make-dir: 4.0.0
      supports-color: 7.2.0

  istanbul-lib-source-maps@5.0.6:
    dependencies:
      '@jridgewell/trace-mapping': 0.3.30
      debug: 4.4.1
      istanbul-lib-coverage: 3.2.2
    transitivePeerDependencies:
      - supports-color

  istanbul-reports@3.2.0:
    dependencies:
      html-escaper: 2.0.2
      istanbul-lib-report: 3.0.1

  jackspeak@3.4.3:
    dependencies:
      '@isaacs/cliui': 8.0.2
    optionalDependencies:
      '@pkgjs/parseargs': 0.11.0

  jackspeak@4.1.1:
    dependencies:
      '@isaacs/cliui': 8.0.2

  jake@10.9.4:
    dependencies:
      async: 3.2.6
      filelist: 1.0.4
      picocolors: 1.1.1

  jiti@2.5.1: {}

  js-tokens@4.0.0: {}

  js-tokens@9.0.1: {}

  js-yaml@3.14.1:
    dependencies:
      argparse: 1.0.10
      esprima: 4.0.1

  js-yaml@4.1.0:
    dependencies:
      argparse: 2.0.1

  jsdom@26.1.0:
    dependencies:
      cssstyle: 4.6.0
      data-urls: 5.0.0
      decimal.js: 10.6.0
      html-encoding-sniffer: 4.0.0
      http-proxy-agent: 7.0.2
      https-proxy-agent: 7.0.6
      is-potential-custom-element-name: 1.0.1
      nwsapi: 2.2.21
      parse5: 7.3.0
      rrweb-cssom: 0.8.0
      saxes: 6.0.0
      symbol-tree: 3.2.4
      tough-cookie: 5.1.2
      w3c-xmlserializer: 5.0.0
      webidl-conversions: 7.0.0
      whatwg-encoding: 3.1.1
      whatwg-mimetype: 4.0.0
      whatwg-url: 14.2.0
      ws: 8.18.3
      xml-name-validator: 5.0.0
    transitivePeerDependencies:
      - bufferutil
      - supports-color
      - utf-8-validate

  json-buffer@3.0.1: {}

  json-parse-even-better-errors@2.3.1: {}

  json-schema-traverse@0.4.1: {}

  json-schema-traverse@1.0.0: {}

  json-schema@0.4.0: {}

  json-stable-stringify-without-jsonify@1.0.1: {}

  jsondiffpatch@0.6.0:
    dependencies:
      '@types/diff-match-patch': 1.0.36
      chalk: 5.6.0
      diff-match-patch: 1.0.5

  jsonfile@4.0.0:
    optionalDependencies:
      graceful-fs: 4.2.11

  jsonfile@6.2.0:
    dependencies:
      universalify: 2.0.1
    optionalDependencies:
      graceful-fs: 4.2.11

  jsonparse@1.3.1: {}

  keyv@4.5.4:
    dependencies:
      json-buffer: 3.0.1

  kleur@4.1.5: {}

  levn@0.4.1:
    dependencies:
      prelude-ls: 1.2.1
      type-check: 0.4.0

  lines-and-columns@1.2.4: {}

  local-pkg@0.5.1:
    dependencies:
      mlly: 1.8.0
      pkg-types: 1.3.1

  locate-path@5.0.0:
    dependencies:
      p-locate: 4.1.0

  locate-path@6.0.0:
    dependencies:
      p-locate: 5.0.0

  locate-path@7.2.0:
    dependencies:
      p-locate: 6.0.0

  lodash.camelcase@4.3.0: {}

  lodash.get@4.4.2: {}

  lodash.isplainobject@4.0.6: {}

  lodash.kebabcase@4.1.1: {}

  lodash.merge@4.6.2: {}

  lodash.mergewith@4.6.2: {}

  lodash.snakecase@4.1.1: {}

  lodash.sortby@4.7.0: {}

  lodash.startcase@4.4.0: {}

  lodash.uniq@4.5.0: {}

  lodash.upperfirst@4.3.1: {}

  log-symbols@4.1.0:
    dependencies:
      chalk: 4.1.2
      is-unicode-supported: 0.1.0

  log-symbols@6.0.0:
    dependencies:
      chalk: 5.6.0
      is-unicode-supported: 1.3.0

  loglevel@1.9.2: {}

  long@4.0.0: {}

  loupe@2.3.7:
    dependencies:
      get-func-name: 2.0.2

  loupe@3.2.1: {}

  lru-cache@10.4.3: {}

  lru-cache@11.1.0: {}

  lru-cache@6.0.0:
    dependencies:
      yallist: 4.0.0

  lru-cache@7.13.1: {}

  magic-string@0.30.18:
    dependencies:
      '@jridgewell/sourcemap-codec': 1.5.5

  magicast@0.3.5:
    dependencies:
      '@babel/parser': 7.28.3
      '@babel/types': 7.28.2
      source-map-js: 1.2.1

  make-dir@4.0.0:
    dependencies:
      semver: 7.7.2

  make-error@1.3.6: {}

  marked-terminal@7.3.0(marked@15.0.12):
    dependencies:
      ansi-escapes: 7.0.0
      ansi-regex: 6.2.0
      chalk: 5.6.0
      cli-highlight: 2.1.11
      cli-table3: 0.6.5
      marked: 15.0.12
      node-emoji: 2.2.0
      supports-hyperlinks: 3.2.0

  marked@11.2.0: {}

  marked@15.0.12: {}

  math-intrinsics@1.1.0: {}

  media-typer@0.3.0: {}

  media-typer@1.1.0: {}

  meow@12.1.1: {}

  merge-descriptors@1.0.3: {}

  merge-descriptors@2.0.0: {}

  merge-stream@2.0.0: {}

  merge2@1.4.1: {}

  methods@1.1.2: {}

  micromatch@4.0.8:
    dependencies:
      braces: 3.0.3
      picomatch: 2.3.1

  mime-db@1.33.0: {}

  mime-db@1.52.0: {}

  mime-db@1.54.0: {}

  mime-types@2.1.18:
    dependencies:
      mime-db: 1.33.0

  mime-types@2.1.35:
    dependencies:
      mime-db: 1.52.0

  mime-types@3.0.1:
    dependencies:
      mime-db: 1.54.0

  mime@1.6.0: {}

  mimic-fn@2.1.0: {}

  mimic-fn@4.0.0: {}

  mimic-function@5.0.1: {}

  minimatch@10.0.3:
    dependencies:
      '@isaacs/brace-expansion': 5.0.0

  minimatch@3.1.2:
    dependencies:
      brace-expansion: 1.1.12

  minimatch@5.1.6:
    dependencies:
      brace-expansion: 2.0.2

  minimatch@9.0.5:
    dependencies:
      brace-expansion: 2.0.2

  minimist@1.2.8: {}

  minipass@7.1.2: {}

  mlly@1.8.0:
    dependencies:
      acorn: 8.15.0
      pathe: 2.0.3
      pkg-types: 1.3.1
      ufo: 1.6.1

  mri@1.2.0: {}

  ms@2.0.0: {}

  ms@2.1.3: {}

  mute-stream@1.0.0: {}

  mz@2.7.0:
    dependencies:
      any-promise: 1.3.0
      object-assign: 4.1.1
      thenify-all: 1.6.0

  nanoid@3.3.11: {}

  natural-compare@1.4.0: {}

  negotiator@0.6.3: {}

  negotiator@1.0.0: {}

  node-abort-controller@3.1.1: {}

  node-domexception@1.0.0: {}

  node-emoji@2.2.0:
    dependencies:
      '@sindresorhus/is': 4.6.0
      char-regex: 1.0.2
      emojilib: 2.4.0
      skin-tone: 2.0.0

  node-fetch@2.7.0:
    dependencies:
      whatwg-url: 5.0.0

  normalize-path@3.0.0: {}

  npm-run-path@4.0.1:
    dependencies:
      path-key: 3.1.1

  npm-run-path@5.3.0:
    dependencies:
      path-key: 4.0.0

  npm-run-path@6.0.0:
    dependencies:
      path-key: 4.0.0
      unicorn-magic: 0.3.0

  nwsapi@2.2.21: {}

  object-assign@4.1.1: {}

  object-inspect@1.13.4: {}

  object-keys@1.1.1: {}

  object.assign@4.1.7:
    dependencies:
      call-bind: 1.0.8
      call-bound: 1.0.4
      define-properties: 1.2.1
      es-object-atoms: 1.1.1
      has-symbols: 1.1.0
      object-keys: 1.1.1

  on-finished@2.4.1:
    dependencies:
      ee-first: 1.1.1

  on-headers@1.0.2: {}

  once@1.4.0:
    dependencies:
      wrappy: 1.0.2

  onetime@5.1.2:
    dependencies:
      mimic-fn: 2.1.0

  onetime@6.0.0:
    dependencies:
      mimic-fn: 4.0.0

  onetime@7.0.0:
    dependencies:
      mimic-function: 5.0.1

  openai@4.104.0(ws@8.18.3)(zod@3.25.76):
    dependencies:
      '@types/node': 18.19.123
      '@types/node-fetch': 2.6.13
      abort-controller: 3.0.0
      agentkeepalive: 4.6.0
      form-data-encoder: 1.7.2
      formdata-node: 4.4.1
      node-fetch: 2.7.0
    optionalDependencies:
      ws: 8.18.3
      zod: 3.25.76
    transitivePeerDependencies:
      - encoding

  openai@5.16.0(ws@8.18.3)(zod@3.25.76):
    optionalDependencies:
      ws: 8.18.3
      zod: 3.25.76

  optionator@0.9.4:
    dependencies:
      deep-is: 0.1.4
      fast-levenshtein: 2.0.6
      levn: 0.4.1
      prelude-ls: 1.2.1
      type-check: 0.4.0
      word-wrap: 1.2.5

  ora@5.4.1:
    dependencies:
      bl: 4.1.0
      chalk: 4.1.2
      cli-cursor: 3.1.0
      cli-spinners: 2.9.2
      is-interactive: 1.0.0
      is-unicode-supported: 0.1.0
      log-symbols: 4.1.0
      strip-ansi: 6.0.1
      wcwidth: 1.0.1

  ora@8.2.0:
    dependencies:
      chalk: 5.6.0
      cli-cursor: 5.0.0
      cli-spinners: 2.9.2
      is-interactive: 2.0.0
      is-unicode-supported: 2.1.0
      log-symbols: 6.0.0
      stdin-discarder: 0.2.2
      string-width: 7.2.0
      strip-ansi: 7.1.0

  os-tmpdir@1.0.2: {}

  outdent@0.5.0: {}

  own-keys@1.0.1:
    dependencies:
      get-intrinsic: 1.3.0
      object-keys: 1.1.1
      safe-push-apply: 1.0.0

  p-filter@2.1.0:
    dependencies:
      p-map: 2.1.0

  p-limit@2.3.0:
    dependencies:
      p-try: 2.2.0

  p-limit@3.1.0:
    dependencies:
      yocto-queue: 0.1.0

  p-limit@4.0.0:
    dependencies:
      yocto-queue: 1.2.1

  p-limit@5.0.0:
    dependencies:
      yocto-queue: 1.2.1

  p-locate@4.1.0:
    dependencies:
      p-limit: 2.3.0

  p-locate@5.0.0:
    dependencies:
      p-limit: 3.1.0

  p-locate@6.0.0:
    dependencies:
      p-limit: 4.0.0

  p-map@2.1.0: {}

  p-try@2.2.0: {}

  package-json-from-dist@1.0.1: {}

  package-manager-detector@0.2.11:
    dependencies:
      quansync: 0.2.11

  parent-module@1.0.1:
    dependencies:
      callsites: 3.1.0

  parse-json@5.2.0:
    dependencies:
      '@babel/code-frame': 7.27.1
      error-ex: 1.3.2
      json-parse-even-better-errors: 2.3.1
      lines-and-columns: 1.2.4

  parse-ms@4.0.0: {}

  parse5-htmlparser2-tree-adapter@6.0.1:
    dependencies:
      parse5: 6.0.1

  parse5@5.1.1: {}

  parse5@6.0.1: {}

  parse5@7.3.0:
    dependencies:
      entities: 6.0.1

  parseurl@1.3.3: {}

  path-exists@4.0.0: {}

  path-exists@5.0.0: {}

  path-is-inside@1.0.2: {}

  path-key@3.1.1: {}

  path-key@4.0.0: {}

  path-scurry@1.11.1:
    dependencies:
      lru-cache: 10.4.3
      minipass: 7.1.2

  path-scurry@2.0.0:
    dependencies:
      lru-cache: 11.1.0
      minipass: 7.1.2

  path-to-regexp@0.1.12: {}

  path-to-regexp@3.3.0: {}

  path-to-regexp@8.2.0: {}

  path-type@4.0.0: {}

  pathe@1.1.2: {}

  pathe@2.0.3: {}

  pathval@1.1.1: {}

  pathval@2.0.1: {}

  picocolors@1.1.1: {}

  picomatch@2.3.1: {}

  picomatch@4.0.3: {}

  pify@4.0.1: {}

  pkce-challenge@5.0.0: {}

  pkg-types@1.3.1:
    dependencies:
      confbox: 0.1.8
      mlly: 1.8.0
      pathe: 2.0.3

  playwright-core@1.55.0: {}

  playwright@1.55.0:
    dependencies:
      playwright-core: 1.55.0
    optionalDependencies:
      fsevents: 2.3.2

  possible-typed-array-names@1.1.0: {}

  postcss@8.5.6:
    dependencies:
      nanoid: 3.3.11
      picocolors: 1.1.1
      source-map-js: 1.2.1

  prelude-ls@1.2.1: {}

  prettier@2.8.8: {}

  prettier@3.6.2: {}

  pretty-format@29.7.0:
    dependencies:
      '@jest/schemas': 29.6.3
      ansi-styles: 5.2.0
      react-is: 18.3.1

  pretty-ms@9.2.0:
    dependencies:
      parse-ms: 4.0.0

  process@0.11.10: {}

  proxy-addr@2.0.7:
    dependencies:
      forwarded: 0.2.0
      ipaddr.js: 1.9.1

  proxy-from-env@1.1.0: {}

  punycode@2.3.1: {}

  qs@6.13.0:
    dependencies:
      side-channel: 1.1.0

  qs@6.14.0:
    dependencies:
      side-channel: 1.1.0

  quansync@0.2.11: {}

  queue-microtask@1.2.3: {}

  range-parser@1.2.0: {}

  range-parser@1.2.1: {}

  raw-body@2.5.2:
    dependencies:
      bytes: 3.1.2
      http-errors: 2.0.0
      iconv-lite: 0.4.24
      unpipe: 1.0.0

  raw-body@3.0.0:
    dependencies:
      bytes: 3.1.2
      http-errors: 2.0.0
      iconv-lite: 0.6.3
      unpipe: 1.0.0

  rc@1.2.8:
    dependencies:
      deep-extend: 0.6.0
      ini: 1.3.8
      minimist: 1.2.8
      strip-json-comments: 2.0.1

  react-is@18.3.1: {}

  react@19.1.1: {}

  read-yaml-file@1.1.0:
    dependencies:
      graceful-fs: 4.2.11
      js-yaml: 3.14.1
      pify: 4.0.1
      strip-bom: 3.0.0

  readable-stream@3.6.2:
    dependencies:
      inherits: 2.0.4
      string_decoder: 1.3.0
      util-deprecate: 1.0.2

  readable-stream@4.7.0:
    dependencies:
      abort-controller: 3.0.0
      buffer: 6.0.3
      events: 3.3.0
      process: 0.11.10
      string_decoder: 1.3.0

  readdirp@3.6.0:
    dependencies:
      picomatch: 2.3.1

  reflect-metadata@0.2.2: {}

  reflect.getprototypeof@1.0.10:
    dependencies:
      call-bind: 1.0.8
      define-properties: 1.2.1
      es-abstract: 1.24.0
      es-errors: 1.3.0
      es-object-atoms: 1.1.1
      get-intrinsic: 1.3.0
      get-proto: 1.0.1
      which-builtin-type: 1.2.1

  regexp.prototype.flags@1.5.4:
    dependencies:
      call-bind: 1.0.8
      define-properties: 1.2.1
      es-errors: 1.3.0
      get-proto: 1.0.1
      gopd: 1.2.0
      set-function-name: 2.0.2

  registry-auth-token@3.3.2:
    dependencies:
      rc: 1.2.8
      safe-buffer: 5.2.1

  registry-url@3.1.0:
    dependencies:
      rc: 1.2.8

  require-directory@2.1.1: {}

  require-from-string@2.0.2: {}

  resolve-from@4.0.0: {}

  resolve-from@5.0.0: {}

  resolve-pkg-maps@1.0.0: {}

  restore-cursor@3.1.0:
    dependencies:
      onetime: 5.1.2
      signal-exit: 3.0.7

  restore-cursor@5.1.0:
    dependencies:
      onetime: 7.0.0
      signal-exit: 4.1.0

  retry@0.13.1: {}

  reusify@1.1.0: {}

  rollup@4.49.0:
    dependencies:
      '@types/estree': 1.0.8
    optionalDependencies:
      '@rollup/rollup-android-arm-eabi': 4.49.0
      '@rollup/rollup-android-arm64': 4.49.0
      '@rollup/rollup-darwin-arm64': 4.49.0
      '@rollup/rollup-darwin-x64': 4.49.0
      '@rollup/rollup-freebsd-arm64': 4.49.0
      '@rollup/rollup-freebsd-x64': 4.49.0
      '@rollup/rollup-linux-arm-gnueabihf': 4.49.0
      '@rollup/rollup-linux-arm-musleabihf': 4.49.0
      '@rollup/rollup-linux-arm64-gnu': 4.49.0
      '@rollup/rollup-linux-arm64-musl': 4.49.0
      '@rollup/rollup-linux-loongarch64-gnu': 4.49.0
      '@rollup/rollup-linux-ppc64-gnu': 4.49.0
      '@rollup/rollup-linux-riscv64-gnu': 4.49.0
      '@rollup/rollup-linux-riscv64-musl': 4.49.0
      '@rollup/rollup-linux-s390x-gnu': 4.49.0
      '@rollup/rollup-linux-x64-gnu': 4.49.0
      '@rollup/rollup-linux-x64-musl': 4.49.0
      '@rollup/rollup-win32-arm64-msvc': 4.49.0
      '@rollup/rollup-win32-ia32-msvc': 4.49.0
      '@rollup/rollup-win32-x64-msvc': 4.49.0
      fsevents: 2.3.3

  router@2.2.0:
    dependencies:
      debug: 4.4.1
      depd: 2.0.0
      is-promise: 4.0.0
      parseurl: 1.3.3
      path-to-regexp: 8.2.0
    transitivePeerDependencies:
      - supports-color

  rrweb-cssom@0.8.0: {}

  run-async@3.0.0: {}

  run-parallel@1.2.0:
    dependencies:
      queue-microtask: 1.2.3

  rxjs@7.8.2:
    dependencies:
      tslib: 2.8.1

  safe-array-concat@1.1.3:
    dependencies:
      call-bind: 1.0.8
      call-bound: 1.0.4
      get-intrinsic: 1.3.0
      has-symbols: 1.1.0
      isarray: 2.0.5

  safe-buffer@5.1.2: {}

  safe-buffer@5.2.1: {}

  safe-push-apply@1.0.0:
    dependencies:
      es-errors: 1.3.0
      isarray: 2.0.5

  safe-regex-test@1.1.0:
    dependencies:
      call-bound: 1.0.4
      es-errors: 1.3.0
      is-regex: 1.2.1

  safer-buffer@2.1.2: {}

  saxes@6.0.0:
    dependencies:
      xmlchars: 2.2.0

  secure-json-parse@2.7.0: {}

  semver@7.7.2: {}

  send@0.19.0:
    dependencies:
      debug: 2.6.9
      depd: 2.0.0
      destroy: 1.2.0
      encodeurl: 1.0.2
      escape-html: 1.0.3
      etag: 1.8.1
      fresh: 0.5.2
      http-errors: 2.0.0
      mime: 1.6.0
      ms: 2.1.3
      on-finished: 2.4.1
      range-parser: 1.2.1
      statuses: 2.0.1
    transitivePeerDependencies:
      - supports-color

  send@1.2.0:
    dependencies:
      debug: 4.4.1
      encodeurl: 2.0.0
      escape-html: 1.0.3
      etag: 1.8.1
      fresh: 2.0.0
      http-errors: 2.0.0
      mime-types: 3.0.1
      ms: 2.1.3
      on-finished: 2.4.1
      range-parser: 1.2.1
      statuses: 2.0.2
    transitivePeerDependencies:
      - supports-color

  serve-handler@6.1.6:
    dependencies:
      bytes: 3.0.0
      content-disposition: 0.5.2
      mime-types: 2.1.18
      minimatch: 3.1.2
      path-is-inside: 1.0.2
      path-to-regexp: 3.3.0
      range-parser: 1.2.0

  serve-static@1.16.2:
    dependencies:
      encodeurl: 2.0.0
      escape-html: 1.0.3
      parseurl: 1.3.3
      send: 0.19.0
    transitivePeerDependencies:
      - supports-color

  serve-static@2.2.0:
    dependencies:
      encodeurl: 2.0.0
      escape-html: 1.0.3
      parseurl: 1.3.3
      send: 1.2.0
    transitivePeerDependencies:
      - supports-color

  serve@14.2.4:
    dependencies:
      '@zeit/schemas': 2.36.0
      ajv: 8.12.0
      arg: 5.0.2
      boxen: 7.0.0
      chalk: 5.0.1
      chalk-template: 0.4.0
      clipboardy: 3.0.0
      compression: 1.7.4
      is-port-reachable: 4.0.0
      serve-handler: 6.1.6
      update-check: 1.5.4
    transitivePeerDependencies:
      - supports-color

  set-function-length@1.2.2:
    dependencies:
      define-data-property: 1.1.4
      es-errors: 1.3.0
      function-bind: 1.1.2
      get-intrinsic: 1.3.0
      gopd: 1.2.0
      has-property-descriptors: 1.0.2

  set-function-name@2.0.2:
    dependencies:
      define-data-property: 1.1.4
      es-errors: 1.3.0
      functions-have-names: 1.2.3
      has-property-descriptors: 1.0.2

  set-proto@1.0.0:
    dependencies:
      dunder-proto: 1.0.1
      es-errors: 1.3.0
      es-object-atoms: 1.1.1

  setprototypeof@1.2.0: {}

  sha.js@2.4.12:
    dependencies:
      inherits: 2.0.4
      safe-buffer: 5.2.1
      to-buffer: 1.2.1

  shebang-command@2.0.0:
    dependencies:
      shebang-regex: 3.0.0

  shebang-regex@3.0.0: {}

  side-channel-list@1.0.0:
    dependencies:
      es-errors: 1.3.0
      object-inspect: 1.13.4

  side-channel-map@1.0.1:
    dependencies:
      call-bound: 1.0.4
      es-errors: 1.3.0
      get-intrinsic: 1.3.0
      object-inspect: 1.13.4

  side-channel-weakmap@1.0.2:
    dependencies:
      call-bound: 1.0.4
      es-errors: 1.3.0
      get-intrinsic: 1.3.0
      object-inspect: 1.13.4
      side-channel-map: 1.0.1

  side-channel@1.1.0:
    dependencies:
      es-errors: 1.3.0
      object-inspect: 1.13.4
      side-channel-list: 1.0.0
      side-channel-map: 1.0.1
      side-channel-weakmap: 1.0.2

  siginfo@2.0.0: {}

  signal-exit@3.0.7: {}

  signal-exit@4.1.0: {}

  skin-tone@2.0.0:
    dependencies:
      unicode-emoji-modifier-base: 1.0.0

  slash@3.0.0: {}

  socket.io-adapter@2.5.5:
    dependencies:
      debug: 4.3.7
      ws: 8.17.1
    transitivePeerDependencies:
      - bufferutil
      - supports-color
      - utf-8-validate

  socket.io-parser@4.2.4:
    dependencies:
      '@socket.io/component-emitter': 3.1.2
      debug: 4.3.7
    transitivePeerDependencies:
      - supports-color

  socket.io@4.8.1:
    dependencies:
      accepts: 1.3.8
      base64id: 2.0.0
      cors: 2.8.5
      debug: 4.3.7
      engine.io: 6.6.4
      socket.io-adapter: 2.5.5
      socket.io-parser: 4.2.4
    transitivePeerDependencies:
      - bufferutil
      - supports-color
      - utf-8-validate

  source-map-js@1.2.1: {}

  source-map-support@0.5.21:
    dependencies:
      buffer-from: 1.1.2
      source-map: 0.6.1

  source-map@0.6.1: {}

  spawndamnit@3.0.1:
    dependencies:
      cross-spawn: 7.0.6
      signal-exit: 4.1.0

  split2@4.2.0: {}

  sprintf-js@1.0.3: {}

  stackback@0.0.2: {}

  statuses@2.0.1: {}

  statuses@2.0.2: {}

  std-env@3.9.0: {}

  stdin-discarder@0.2.2: {}

  stop-iteration-iterator@1.1.0:
    dependencies:
      es-errors: 1.3.0
      internal-slot: 1.1.0

  string-width@4.2.3:
    dependencies:
      emoji-regex: 8.0.0
      is-fullwidth-code-point: 3.0.0
      strip-ansi: 6.0.1

  string-width@5.1.2:
    dependencies:
      eastasianwidth: 0.2.0
      emoji-regex: 9.2.2
      strip-ansi: 7.1.0

  string-width@7.2.0:
    dependencies:
      emoji-regex: 10.5.0
      get-east-asian-width: 1.3.0
      strip-ansi: 7.1.0

  string.prototype.replaceall@1.0.10:
    dependencies:
      call-bind: 1.0.8
      define-properties: 1.2.1
      es-abstract: 1.24.0
      es-errors: 1.3.0
      es-object-atoms: 1.1.1
      get-intrinsic: 1.3.0
      has-symbols: 1.1.0
      is-regex: 1.2.1

  string.prototype.trim@1.2.10:
    dependencies:
      call-bind: 1.0.8
      call-bound: 1.0.4
      define-data-property: 1.1.4
      define-properties: 1.2.1
      es-abstract: 1.24.0
      es-object-atoms: 1.1.1
      has-property-descriptors: 1.0.2

  string.prototype.trimend@1.0.9:
    dependencies:
      call-bind: 1.0.8
      call-bound: 1.0.4
      define-properties: 1.2.1
      es-object-atoms: 1.1.1

  string.prototype.trimstart@1.0.8:
    dependencies:
      call-bind: 1.0.8
      define-properties: 1.2.1
      es-object-atoms: 1.1.1

  string_decoder@1.3.0:
    dependencies:
      safe-buffer: 5.2.1

  strip-ansi@6.0.1:
    dependencies:
      ansi-regex: 5.0.1

  strip-ansi@7.1.0:
    dependencies:
      ansi-regex: 6.2.0

  strip-bom@3.0.0: {}

  strip-final-newline@2.0.0: {}

  strip-final-newline@3.0.0: {}

  strip-final-newline@4.0.0: {}

  strip-json-comments@2.0.1: {}

  strip-json-comments@3.1.1: {}

  strip-literal@2.1.1:
    dependencies:
      js-tokens: 9.0.1

  strip-literal@3.0.0:
    dependencies:
      js-tokens: 9.0.1

  supports-color@7.2.0:
    dependencies:
      has-flag: 4.0.0

  supports-hyperlinks@3.2.0:
    dependencies:
      has-flag: 4.0.0
      supports-color: 7.2.0

  swr@2.3.6(react@19.1.1):
    dependencies:
      dequal: 2.0.3
      react: 19.1.1
      use-sync-external-store: 1.5.0(react@19.1.1)

  symbol-tree@3.2.4: {}

  term-size@2.2.1: {}

  test-exclude@7.0.1:
    dependencies:
      '@istanbuljs/schema': 0.1.3
      glob: 10.4.5
      minimatch: 9.0.5

  test@3.3.0:
    dependencies:
      minimist: 1.2.8
      readable-stream: 4.7.0
      string.prototype.replaceall: 1.0.10

  text-extensions@2.4.0: {}

  thenify-all@1.6.0:
    dependencies:
      thenify: 3.3.1

  thenify@3.3.1:
    dependencies:
      any-promise: 1.3.0

  throttleit@2.1.0: {}

  through@2.3.8: {}

  tinybench@2.9.0: {}

  tinycolor2@1.6.0: {}

  tinyexec@0.3.2: {}

  tinyexec@1.0.1: {}

  tinyglobby@0.2.14:
    dependencies:
      fdir: 6.5.0(picomatch@4.0.3)
      picomatch: 4.0.3

  tinygradient@1.1.5:
    dependencies:
      '@types/tinycolor2': 1.4.6
      tinycolor2: 1.6.0

  tinypool@0.8.4: {}

  tinypool@1.1.1: {}

  tinyrainbow@2.0.0: {}

  tinyspy@2.2.1: {}

  tinyspy@4.0.3: {}

  tldts-core@6.1.86: {}

  tldts@6.1.86:
    dependencies:
      tldts-core: 6.1.86

  tmp@0.0.33:
    dependencies:
      os-tmpdir: 1.0.2

  to-buffer@1.2.1:
    dependencies:
      isarray: 2.0.5
      safe-buffer: 5.2.1
      typed-array-buffer: 1.0.3

  to-regex-range@5.0.1:
    dependencies:
      is-number: 7.0.0

  toidentifier@1.0.1: {}

  tough-cookie@5.1.2:
    dependencies:
      tldts: 6.1.86

  tr46@0.0.3: {}

  tr46@5.1.1:
    dependencies:
      punycode: 2.3.1

  ts-api-utils@1.4.3(typescript@5.8.3):
    dependencies:
      typescript: 5.8.3

  ts-api-utils@2.1.0(typescript@5.8.3):
    dependencies:
      typescript: 5.8.3

  ts-node@10.9.2(@types/node@20.19.11)(typescript@5.8.3):
    dependencies:
      '@cspotcode/source-map-support': 0.8.1
      '@tsconfig/node10': 1.0.11
      '@tsconfig/node12': 1.0.11
      '@tsconfig/node14': 1.0.3
      '@tsconfig/node16': 1.0.4
      '@types/node': 20.19.11
      acorn: 8.15.0
      acorn-walk: 8.3.4
      arg: 4.1.3
      create-require: 1.1.1
      diff: 4.0.2
      make-error: 1.3.6
      typescript: 5.8.3
      v8-compile-cache-lib: 3.0.1
      yn: 3.1.1

  ts-node@10.9.2(@types/node@20.19.11)(typescript@5.9.2):
    dependencies:
      '@cspotcode/source-map-support': 0.8.1
      '@tsconfig/node10': 1.0.11
      '@tsconfig/node12': 1.0.11
      '@tsconfig/node14': 1.0.3
      '@tsconfig/node16': 1.0.4
      '@types/node': 20.19.11
      acorn: 8.15.0
      acorn-walk: 8.3.4
      arg: 4.1.3
      create-require: 1.1.1
      diff: 4.0.2
      make-error: 1.3.6
      typescript: 5.9.2
      v8-compile-cache-lib: 3.0.1
      yn: 3.1.1

  tslib@2.8.1: {}

  tsx@3.14.0:
    dependencies:
      esbuild: 0.18.20
      get-tsconfig: 4.10.1
      source-map-support: 0.5.21
    optionalDependencies:
      fsevents: 2.3.3

  tsx@4.20.5:
    dependencies:
      esbuild: 0.25.9
      get-tsconfig: 4.10.1
    optionalDependencies:
      fsevents: 2.3.3

  turbo-darwin-64@2.5.6:
    optional: true

  turbo-darwin-arm64@2.5.6:
    optional: true

  turbo-linux-64@2.5.6:
    optional: true

  turbo-linux-arm64@2.5.6:
    optional: true

  turbo-windows-64@2.5.6:
    optional: true

  turbo-windows-arm64@2.5.6:
    optional: true

  turbo@2.5.6:
    optionalDependencies:
      turbo-darwin-64: 2.5.6
      turbo-darwin-arm64: 2.5.6
      turbo-linux-64: 2.5.6
      turbo-linux-arm64: 2.5.6
      turbo-windows-64: 2.5.6
      turbo-windows-arm64: 2.5.6

  type-check@0.4.0:
    dependencies:
      prelude-ls: 1.2.1

  type-detect@4.1.0: {}

  type-fest@0.21.3: {}

  type-fest@2.19.0: {}

  type-fest@4.41.0: {}

  type-graphql@2.0.0-rc.2(graphql-scalars@1.24.2(graphql@16.11.0))(graphql@16.11.0):
    dependencies:
      '@graphql-yoga/subscription': 5.0.5
      '@types/node': 20.19.11
      '@types/semver': 7.7.0
      graphql: 16.11.0
      graphql-query-complexity: 0.12.0(graphql@16.11.0)
      graphql-scalars: 1.24.2(graphql@16.11.0)
      semver: 7.7.2
      tslib: 2.8.1

  type-is@1.6.18:
    dependencies:
      media-typer: 0.3.0
      mime-types: 2.1.35

  type-is@2.0.1:
    dependencies:
      content-type: 1.0.5
      media-typer: 1.1.0
      mime-types: 3.0.1

  typed-array-buffer@1.0.3:
    dependencies:
      call-bound: 1.0.4
      es-errors: 1.3.0
      is-typed-array: 1.1.15

  typed-array-byte-length@1.0.3:
    dependencies:
      call-bind: 1.0.8
      for-each: 0.3.5
      gopd: 1.2.0
      has-proto: 1.2.0
      is-typed-array: 1.1.15

  typed-array-byte-offset@1.0.4:
    dependencies:
      available-typed-arrays: 1.0.7
      call-bind: 1.0.8
      for-each: 0.3.5
      gopd: 1.2.0
      has-proto: 1.2.0
      is-typed-array: 1.1.15
      reflect.getprototypeof: 1.0.10

  typed-array-length@1.0.7:
    dependencies:
      call-bind: 1.0.8
      for-each: 0.3.5
      gopd: 1.2.0
      is-typed-array: 1.1.15
      possible-typed-array-names: 1.1.0
      reflect.getprototypeof: 1.0.10

  typescript-eslint@8.41.0(eslint@9.34.0(jiti@2.5.1))(typescript@5.8.3):
    dependencies:
      '@typescript-eslint/eslint-plugin': 8.41.0(@typescript-eslint/parser@8.41.0(eslint@9.34.0(jiti@2.5.1))(typescript@5.8.3))(eslint@9.34.0(jiti@2.5.1))(typescript@5.8.3)
      '@typescript-eslint/parser': 8.41.0(eslint@9.34.0(jiti@2.5.1))(typescript@5.8.3)
      '@typescript-eslint/typescript-estree': 8.41.0(typescript@5.8.3)
      '@typescript-eslint/utils': 8.41.0(eslint@9.34.0(jiti@2.5.1))(typescript@5.8.3)
      eslint: 9.34.0(jiti@2.5.1)
      typescript: 5.8.3
    transitivePeerDependencies:
      - supports-color

  typescript@5.8.3: {}

  typescript@5.9.2: {}

  ufo@1.6.1: {}

  unbox-primitive@1.1.0:
    dependencies:
      call-bound: 1.0.4
      has-bigints: 1.1.0
      has-symbols: 1.1.0
      which-boxed-primitive: 1.1.1

  undici-types@5.26.5: {}

  undici-types@6.21.0: {}

  undici-types@7.10.0: {}

  unicode-emoji-modifier-base@1.0.0: {}

  unicorn-magic@0.1.0: {}

  unicorn-magic@0.3.0: {}

  universalify@0.1.2: {}

  universalify@2.0.1: {}

  unpipe@1.0.0: {}

  update-check@1.5.4:
    dependencies:
      registry-auth-token: 3.3.2
      registry-url: 3.1.0

  uri-js@4.4.1:
    dependencies:
      punycode: 2.3.1

  use-sync-external-store@1.5.0(react@19.1.1):
    dependencies:
      react: 19.1.1

  util-deprecate@1.0.2: {}

  utils-merge@1.0.1: {}

  uuid@10.0.0: {}

  uuid@9.0.1: {}

  v8-compile-cache-lib@3.0.1: {}

  value-or-promise@1.0.11: {}

  value-or-promise@1.0.12: {}

  vary@1.1.2: {}

  vite-node@1.6.1(@types/node@20.19.11):
    dependencies:
      cac: 6.7.14
      debug: 4.4.1
      pathe: 1.1.2
      picocolors: 1.1.1
      vite: 5.4.19(@types/node@20.19.11)
    transitivePeerDependencies:
      - '@types/node'
      - less
      - lightningcss
      - sass
      - sass-embedded
      - stylus
      - sugarss
      - supports-color
      - terser

  vite-node@3.2.4(@types/node@20.19.11):
    dependencies:
      cac: 6.7.14
      debug: 4.4.1
      es-module-lexer: 1.7.0
      pathe: 2.0.3
      vite: 5.4.19(@types/node@20.19.11)
    transitivePeerDependencies:
      - '@types/node'
      - less
      - lightningcss
      - sass
      - sass-embedded
      - stylus
      - sugarss
      - supports-color
      - terser

  vite-node@3.2.4(@types/node@24.3.1):
    dependencies:
      cac: 6.7.14
      debug: 4.4.1
      es-module-lexer: 1.7.0
      pathe: 2.0.3
      vite: 5.4.19(@types/node@24.3.1)
    transitivePeerDependencies:
      - '@types/node'
      - less
      - lightningcss
      - sass
      - sass-embedded
      - stylus
      - sugarss
      - supports-color
      - terser

  vite@5.4.19(@types/node@20.19.11):
    dependencies:
      esbuild: 0.21.5
      postcss: 8.5.6
      rollup: 4.49.0
    optionalDependencies:
      '@types/node': 20.19.11
      fsevents: 2.3.3

  vite@5.4.19(@types/node@24.3.1):
    dependencies:
      esbuild: 0.21.5
      postcss: 8.5.6
      rollup: 4.49.0
    optionalDependencies:
      '@types/node': 24.3.1
      fsevents: 2.3.3

  vitest@1.6.1(@types/node@20.19.11)(jsdom@26.1.0):
    dependencies:
      '@vitest/expect': 1.6.1
      '@vitest/runner': 1.6.1
      '@vitest/snapshot': 1.6.1
      '@vitest/spy': 1.6.1
      '@vitest/utils': 1.6.1
      acorn-walk: 8.3.4
      chai: 4.5.0
      debug: 4.4.1
      execa: 8.0.1
      local-pkg: 0.5.1
      magic-string: 0.30.18
      pathe: 1.1.2
      picocolors: 1.1.1
      std-env: 3.9.0
      strip-literal: 2.1.1
      tinybench: 2.9.0
      tinypool: 0.8.4
      vite: 5.4.19(@types/node@20.19.11)
      vite-node: 1.6.1(@types/node@20.19.11)
      why-is-node-running: 2.3.0
    optionalDependencies:
      '@types/node': 20.19.11
      jsdom: 26.1.0
    transitivePeerDependencies:
      - less
      - lightningcss
      - sass
      - sass-embedded
      - stylus
      - sugarss
      - supports-color
      - terser

  vitest@3.2.4(@types/debug@4.1.12)(@types/node@20.19.11)(jsdom@26.1.0):
    dependencies:
      '@types/chai': 5.2.2
      '@vitest/expect': 3.2.4
      '@vitest/mocker': 3.2.4(vite@5.4.19(@types/node@20.19.11))
      '@vitest/pretty-format': 3.2.4
      '@vitest/runner': 3.2.4
      '@vitest/snapshot': 3.2.4
      '@vitest/spy': 3.2.4
      '@vitest/utils': 3.2.4
      chai: 5.3.3
      debug: 4.4.1
      expect-type: 1.2.2
      magic-string: 0.30.18
      pathe: 2.0.3
      picomatch: 4.0.3
      std-env: 3.9.0
      tinybench: 2.9.0
      tinyexec: 0.3.2
      tinyglobby: 0.2.14
      tinypool: 1.1.1
      tinyrainbow: 2.0.0
      vite: 5.4.19(@types/node@20.19.11)
      vite-node: 3.2.4(@types/node@20.19.11)
      why-is-node-running: 2.3.0
    optionalDependencies:
      '@types/debug': 4.1.12
      '@types/node': 20.19.11
      jsdom: 26.1.0
    transitivePeerDependencies:
      - less
      - lightningcss
      - msw
      - sass
      - sass-embedded
      - stylus
      - sugarss
      - supports-color
      - terser

  vitest@3.2.4(@types/debug@4.1.12)(@types/node@24.3.1)(jsdom@26.1.0):
    dependencies:
      '@types/chai': 5.2.2
      '@vitest/expect': 3.2.4
      '@vitest/mocker': 3.2.4(vite@5.4.19(@types/node@24.3.1))
      '@vitest/pretty-format': 3.2.4
      '@vitest/runner': 3.2.4
      '@vitest/snapshot': 3.2.4
      '@vitest/spy': 3.2.4
      '@vitest/utils': 3.2.4
      chai: 5.3.3
      debug: 4.4.1
      expect-type: 1.2.2
      magic-string: 0.30.18
      pathe: 2.0.3
      picomatch: 4.0.3
      std-env: 3.9.0
      tinybench: 2.9.0
      tinyexec: 0.3.2
      tinyglobby: 0.2.14
      tinypool: 1.1.1
      tinyrainbow: 2.0.0
      vite: 5.4.19(@types/node@24.3.1)
      vite-node: 3.2.4(@types/node@24.3.1)
      why-is-node-running: 2.3.0
    optionalDependencies:
      '@types/debug': 4.1.12
      '@types/node': 24.3.1
      jsdom: 26.1.0
    transitivePeerDependencies:
      - less
      - lightningcss
      - msw
      - sass
      - sass-embedded
      - stylus
      - sugarss
      - supports-color
      - terser

  w3c-xmlserializer@5.0.0:
    dependencies:
      xml-name-validator: 5.0.0

  wcwidth@1.0.1:
    dependencies:
      defaults: 1.0.4

  web-streams-polyfill@4.0.0-beta.3: {}

  web-streams-polyfill@4.2.0: {}

  webidl-conversions@3.0.1: {}

  webidl-conversions@7.0.0: {}

  whatwg-encoding@3.1.1:
    dependencies:
      iconv-lite: 0.6.3

  whatwg-mimetype@3.0.0: {}

  whatwg-mimetype@4.0.0: {}

  whatwg-url@14.2.0:
    dependencies:
      tr46: 5.1.1
      webidl-conversions: 7.0.0

  whatwg-url@5.0.0:
    dependencies:
      tr46: 0.0.3
      webidl-conversions: 3.0.1

  which-boxed-primitive@1.1.1:
    dependencies:
      is-bigint: 1.1.0
      is-boolean-object: 1.2.2
      is-number-object: 1.1.1
      is-string: 1.1.1
      is-symbol: 1.1.1

  which-builtin-type@1.2.1:
    dependencies:
      call-bound: 1.0.4
      function.prototype.name: 1.1.8
      has-tostringtag: 1.0.2
      is-async-function: 2.1.1
      is-date-object: 1.1.0
      is-finalizationregistry: 1.1.1
      is-generator-function: 1.1.0
      is-regex: 1.2.1
      is-weakref: 1.1.1
      isarray: 2.0.5
      which-boxed-primitive: 1.1.1
      which-collection: 1.0.2
      which-typed-array: 1.1.19

  which-collection@1.0.2:
    dependencies:
      is-map: 2.0.3
      is-set: 2.0.3
      is-weakmap: 2.0.2
      is-weakset: 2.0.4

  which-typed-array@1.1.19:
    dependencies:
      available-typed-arrays: 1.0.7
      call-bind: 1.0.8
      call-bound: 1.0.4
      for-each: 0.3.5
      get-proto: 1.0.1
      gopd: 1.2.0
      has-tostringtag: 1.0.2

  which@2.0.2:
    dependencies:
      isexe: 2.0.0

  why-is-node-running@2.3.0:
    dependencies:
      siginfo: 2.0.0
      stackback: 0.0.2

  widest-line@4.0.1:
    dependencies:
      string-width: 5.1.2

  word-wrap@1.2.5: {}

  wrap-ansi@6.2.0:
    dependencies:
      ansi-styles: 4.3.0
      string-width: 4.2.3
      strip-ansi: 6.0.1

  wrap-ansi@7.0.0:
    dependencies:
      ansi-styles: 4.3.0
      string-width: 4.2.3
      strip-ansi: 6.0.1

  wrap-ansi@8.1.0:
    dependencies:
      ansi-styles: 6.2.1
      string-width: 5.1.2
      strip-ansi: 7.1.0

  wrappy@1.0.2: {}

  ws@8.17.1: {}

  ws@8.18.3: {}

  xml-name-validator@5.0.0: {}

  xmlchars@2.2.0: {}

  xss@1.0.15:
    dependencies:
      commander: 2.20.3
      cssfilter: 0.0.10

  y18n@5.0.8: {}

  yallist@4.0.0: {}

  yaml@2.8.1: {}

  yargs-parser@20.2.9: {}

  yargs-parser@21.1.1: {}

  yargs@16.2.0:
    dependencies:
      cliui: 7.0.4
      escalade: 3.2.0
      get-caller-file: 2.0.5
      require-directory: 2.1.1
      string-width: 4.2.3
      y18n: 5.0.8
      yargs-parser: 20.2.9

  yargs@17.7.2:
    dependencies:
      cliui: 8.0.1
      escalade: 3.2.0
      get-caller-file: 2.0.5
      require-directory: 2.1.1
      string-width: 4.2.3
      y18n: 5.0.8
      yargs-parser: 21.1.1

  yn@3.1.1: {}

  yocto-queue@0.1.0: {}

  yocto-queue@1.2.1: {}

  yoctocolors-cjs@2.1.3: {}

  yoctocolors@2.1.2: {}

  zod-to-json-schema@3.24.6(zod@3.25.76):
    dependencies:
      zod: 3.25.76

  zod@3.25.76: {}<|MERGE_RESOLUTION|>--- conflicted
+++ resolved
@@ -20,11 +20,7 @@
         specifier: link:../../../Library/pnpm/global/5/node_modules/@auto-engineer/design-system-importer
         version: link:../../../Library/pnpm/global/5/node_modules/@auto-engineer/design-system-importer
       '@auto-engineer/flow':
-<<<<<<< HEAD
-        specifier: ^0.3.0
-=======
         specifier: workspace:*
->>>>>>> 27659755
         version: link:packages/flow
       axios:
         specifier: ^1.10.0
@@ -334,11 +330,7 @@
         specifier: workspace:*
         version: link:../file-store
       '@auto-engineer/flow':
-<<<<<<< HEAD
-        specifier: ^0.3.0
-=======
         specifier: workspace:*
->>>>>>> 27659755
         version: link:../flow
       '@auto-engineer/message-bus':
         specifier: workspace:*
@@ -543,11 +535,7 @@
   packages/server-generator-apollo-emmett:
     dependencies:
       '@auto-engineer/flow':
-<<<<<<< HEAD
-        specifier: ^0.3.0
-=======
         specifier: workspace:*
->>>>>>> 27659755
         version: link:../flow
       '@auto-engineer/message-bus':
         specifier: workspace:*
@@ -790,12 +778,6 @@
   '@asamuzakjp/css-color@3.2.0':
     resolution: {integrity: sha512-K1A6z8tS3XsmCMM86xoWdn7Fkdn9m6RSVtocUrJYIwZnFVkng/PvkEoWtOWmP+Scc6saYWHWZYbndEEXxl24jw==}
 
-<<<<<<< HEAD
-  '@auto-engineer/ai-gateway@0.4.5':
-    resolution: {integrity: sha512-6oFGMAXR8FBmKh61WvQMZUTTExmsfkJyUrbDNRiqlecsevJ/hv2ZreqZKAJNE5JOHao9xzUmTJe8SPsPtZAQoA==}
-
-=======
->>>>>>> 27659755
   '@babel/code-frame@7.27.1':
     resolution: {integrity: sha512-cjQ7ZlQ0Mv3b47hABuTevyTuYN4i+loJKGeV9flcCgIK37cCXRh+L1bd3iBHlynerhQ7BhCkn2BPbQUL+rGqFg==}
     engines: {node: '>=6.9.0'}
@@ -5385,24 +5367,6 @@
       '@csstools/css-tokenizer': 3.0.4
       lru-cache: 10.4.3
 
-<<<<<<< HEAD
-  '@auto-engineer/ai-gateway@0.4.5(react@19.1.1)':
-    dependencies:
-      '@ai-sdk/anthropic': 1.2.12(zod@3.25.76)
-      '@ai-sdk/google': 1.2.22(zod@3.25.76)
-      '@ai-sdk/openai': 1.3.24(zod@3.25.76)
-      '@ai-sdk/xai': 1.2.18(zod@3.25.76)
-      '@modelcontextprotocol/sdk': 1.17.4
-      ai: 4.3.19(react@19.1.1)(zod@3.25.76)
-      debug: 4.4.1
-      dotenv: 16.6.1
-      zod: 3.25.76
-    transitivePeerDependencies:
-      - react
-      - supports-color
-
-=======
->>>>>>> 27659755
   '@babel/code-frame@7.27.1':
     dependencies:
       '@babel/helper-validator-identifier': 7.27.1
