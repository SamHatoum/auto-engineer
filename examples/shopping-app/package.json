--- conflicted
+++ resolved
@@ -11,19 +11,6 @@
     "start:examples": "pnpm --parallel --filter @examples/* start 2>&1 | grep -E '(localhost|Local)' || true"
   },
   "dependencies": {
-<<<<<<< HEAD
-    "@auto-engineer/cli": "workspace:^0.7.8",
-    "@auto-engineer/design-system-importer": "workspace:^0.6.5",
-    "@auto-engineer/flow": "workspace:^0.2.0",
-    "@auto-engineer/frontend-checks": "workspace:^0.6.5",
-    "@auto-engineer/frontend-generator-react-graphql": "workspace:^0.1.4",
-    "@auto-engineer/frontend-implementer": "workspace:^0.1.4",
-    "@auto-engineer/information-architect": "workspace:^0.6.5",
-    "@auto-engineer/message-bus": "workspace:*",
-    "@auto-engineer/server-checks": "workspace:^0.1.4",
-    "@auto-engineer/server-generator-apollo-emmett": "workspace:^0.1.5",
-    "@auto-engineer/server-implementer": "workspace:^0.6.5"
-=======
     "@auto-engineer/cli": "workspace:*",
     "@auto-engineer/design-system-importer": "workspace:*",
     "@auto-engineer/flow": "workspace:*",
@@ -35,7 +22,6 @@
     "@auto-engineer/server-checks": "workspace:*",
     "@auto-engineer/server-generator-apollo-emmett": "workspace:*",
     "@auto-engineer/server-implementer": "workspace:*"
->>>>>>> bff7b82f
   },
   "devDependencies": {
     "chokidar": "^3.6.0",
