--- conflicted
+++ resolved
@@ -1,12 +1,7 @@
-import { autoConfig, on, dispatch } from '@auto-engineer/cli';
+import { autoConfig, on, dispatch, fold } from '@auto-engineer/cli';
 import type { ExportSchemaCommand, ExportSchemaEvents } from '@auto-engineer/flow';
 import type { GenerateServerCommand, GenerateServerEvents } from '@auto-engineer/server-generator-apollo-emmett';
-import type {
-  ImplementServerCommand,
-  ImplementServerEvents,
-  ImplementSliceEvents,
-  ImplementSliceCommand,
-} from '@auto-engineer/server-implementer';
+import type { ImplementServerCommand, ImplementServerEvents } from '@auto-engineer/server-implementer';
 import type {
   CheckTestsCommand,
   CheckTestsEvents,
@@ -40,118 +35,112 @@
   },
   pipeline: () => {
     on<ExportSchemaEvents>('SchemaExported', () =>
-<<<<<<< HEAD
-      dispatch<GenerateServerCommand>('GenerateServer', {
-        schemaPath: './.context/schema.json',
-        destination: '.',
-      }),
-    );
-
-    on<GenerateServerEvents>('ServerGenerated', () =>
-      dispatch<ImplementSliceCommand>('ImplementSlice', {
-        slicePath: './server/src/domain/flows/finance-app/submits-a-questionnaire-answer',
-        context: {
-          previousOutputs: 'errors',
-          attemptNumber: 0,
-=======
       dispatch<GenerateIACommand>({
         type: 'GenerateIA',
         data: {
           outputDir: './.context',
           modelPath: './.model/schema.json',
->>>>>>> ac3c3180
         },
       }),
     );
 
-    on<ImplementSliceEvents>('SliceImplemented', () =>
-      dispatch<CheckTestsCommand>('CheckTests', {
-        targetDirectory: './server/src/domain/flows/finance-app/submits-a-questionnaire-answer',
-        scope: 'slice',
-      }),
-    );
-
-    on<ImplementSliceEvents>('SliceImplemented', () =>
-      dispatch<CheckTypesCommand>('CheckTypes', {
-        targetDirectory: './server/src/domain/flows/finance-app/submits-a-questionnaire-answer',
-        scope: 'slice',
-      }),
-    );
-
-    on<ImplementServerEvents>('SliceImplemented', () =>
-      dispatch<CheckLintCommand>('CheckLint', {
-        targetDirectory: './server/src/domain/flows/finance-app/submits-a-questionnaire-answer',
-        scope: 'slice',
-        fix: true,
-      }),
-    );
-
-    on.settled<CheckTestsCommand, CheckTypesCommand, CheckLintCommand>(
-      ['CheckTests', 'CheckTypes', 'CheckLint'],
-      dispatch<ImplementSliceCommand>(['ImplementSlice'], (events, send) => {
-        const hasFailures =
-          events.CheckTests.some((e: CheckTestsEvents) => e.type === 'TestsCheckFailed') ||
-          events.CheckTypes.some((e: CheckTypesEvents) => e.type === 'TypeCheckFailed') ||
-          events.CheckLint.some((e: CheckLintEvents) => e.type === 'LintCheckFailed');
-
-        if (hasFailures) {
-          send({
-            type: 'ImplementSlice',
-            data: {
-              slicePath: './server/src/domain/flows/finance-app/submits-a-questionnaire-answer',
-              context: {
-                previousOutputs:
-                  events.CheckTests.map((e) => (e.type === 'TestsCheckFailed' ? e : null))
-                    .filter(Boolean)
-                    .join('\n') +
-                  events.CheckTypes.map((e) => (e.type === 'TypeCheckFailed' ? e : null))
-                    .filter(Boolean)
-                    .join('\n') +
-                  events.CheckLint.map((e) => (e.type === 'LintCheckFailed' ? e : null))
-                    .filter(Boolean)
-                    .join('\n'),
-                attemptNumber: 0,
-              },
-            },
-          });
-        }
-      }),
-    );
-
-    on<GenerateServerEvents>('ServerGenerated', () =>
-      dispatch<GenerateIACommand>('GenerateIA', {
-        outputDir: './.context',
-        flowFiles: ['./flows/app-homepage.flow.ts', 'landing-page.flow.ts'],
-      }),
-    );
+    // on<GenerateServerEvents>('ServerGenerated', () =>
+    //   dispatch<GenerateIACommand>({
+    //     type: 'GenerateIA',
+    //     data: {
+    //       outputDir: './.context',
+    //       flowFiles: ['./flows/finance-app.flow.ts', './flows/finance-app-landing.flow.ts'],
+    //     },
+    //   }),
+    // );
 
     on<GenerateIAEvents>('IAGenerated', () =>
-      dispatch<GenerateClientCommand>('GenerateClient', {
-        starterDir: '../../packages/frontend-generator-react-graphql/shadcn-starter',
-        targetDir: './client',
-        iaSchemaPath: './.context/auto-ia-scheme.json',
-        gqlSchemaPath: './.context/schema.graphql',
-        figmaVariablesPath: './.context/figma-variables.json',
+      dispatch<GenerateClientCommand>({
+        type: 'GenerateClient',
+        data: {
+          starterDir: '../../packages/frontend-generator-react-graphql/shadcn-starter',
+          targetDir: './client',
+          iaSchemaPath: './.context/auto-ia-scheme.json',
+          gqlSchemaPath: './.context/schema.graphql',
+          figmaVariablesPath: './.context/figma-variables.json',
+        },
       }),
     );
 
     on<GenerateClientEvents>('ClientGenerated', () =>
-      dispatch<ImplementClientCommand>('ImplementClient', {
-        projectDir: './client',
-        iaSchemeDir: './.context',
-        designSystemPath: './.context/design-system.md',
+      dispatch<ImplementClientCommand>({
+        type: 'ImplementClient',
+        data: {
+          projectDir: './client',
+          iaSchemeDir: './.context',
+          designSystemPath: './.context/design-system.md',
+        },
       }),
     );
+
+    // on<ImplementServerEvents>('SliceImplemented', () => {
+    //   dispatch<CheckTestsCommand>({
+    //     type: 'CheckTests',
+    //     data: {
+    //       targetDirectory: 'sds',
+    //       scope: 'slice',
+    //     },
+    //   });
+    // });
+
+    // on<ImplementServerEvents>('SliceImplemented', () => {
+    //   dispatch<CheckTypesCommand>({
+    //     type: 'CheckTypes',
+    //     data: {
+    //       targetDirectory: 'sds',
+    //       scope: 'slice',
+    //     },
+    //   });
+    // });
+
+    // on<ImplementServerEvents>('SliceImplemented', () => {
+    //   dispatch<CheckLintCommand>({
+    //     type: 'CheckLint',
+    //     data: {
+    //       targetDirectory: 'sds',
+    //       scope: 'slice',
+    //       fix: true,
+    //     },
+    //   });
+    // });
+
+    // on.settled<CheckTestsCommand, CheckTypesCommand, CheckLintCommand>(
+    //   ['CheckTests', 'CheckTypes', 'CheckLint'],
+    //   (events) => {
+    //     const hasFailures =
+    //       events.CheckTests.some((e: CheckTestsEvents) => e.type === 'TestsCheckFailed') ||
+    //       events.CheckTypes.some((e: CheckTypesEvents) => e.type === 'TypeCheckFailed') ||
+    //       events.CheckLint.some((e: CheckLintEvents) => e.type === 'LintCheckFailed');
+
+    //     if (hasFailures) {
+    //       dispatch<ImplementClientCommand>({
+    //         type: 'ImplementClient',
+    //         data: {
+    //           projectDir: 'some/where',
+    //           iaSchemeDir: '/',
+    //           designSystemPath: '',
+    //           failures: [],
+    //         },
+    //       });
+    //     }
+    //   },
+    // );
   },
 });
+
 /*
 
 rm -rf server client .context/schema.json .context/schema.graphql .context/auto-ia-scheme.json 
 pnpm auto export:schema
-pnpm auto generate:ia --output-dir=./.context --flow-files=./flows/finance-app.flow.ts
+pnpm auto generate:ia --output-dir=./.context --flow-files=./flows/questionnaires.flow.ts
 pnpm auto generate:server --schema-path=./.context/schema.json --destination=.
 pnpm auto generate:client --starter-dir=../../packages/frontend-generator-react-graphql/shadcn-starter --target-dir=./client  --ia-schema-path=./.context/auto-ia-scheme.json  --gql-schema-path=./.context/schema.graphql  --figma-variables-path=./.context/figma-variables.json
-pnpm auto implement:client --project-dir=./finance-app/client --ia-scheme-dir=./finance-app/.context --design-system-path=./finance-app/.context/design-system.md
+pnpm auto implement:client --project-dir=./questionnaires/client --ia-scheme-dir=./questionnaires/.context --design-system-path=./questionnaires/.context/design-system.md
 
 
 // make this emit one slice at a time
@@ -161,12 +150,12 @@
 pnpm auto generate:client --starter-dir=/Users/sam/WebstormProjects/top/auto-engineer/packages/frontend-generator-react-graphql/shadcn-starter  --target-dir=./client  --ia-schema-path=./.context/auto-ia-scheme.json  --gql-schema-path=./.context/schema.graphql  --figma-variables-path=./.context/figma-variables.json
 
 // run this per slice in parallel
-pnpm auto implement:slice --slice-path=./finance-app/server/src/domain/flows/finance-app/submits-the-questionnaire
+pnpm auto implement:slice --slice-path=./questionnaires/server/src/domain/flows/questionnaires/submits-the-questionnaire
 // add checks
 // add retry logic tore-implement failed slices with a retry count
 
 // slice these up
-pnpm auto implement:client --project-dir=./finance-app/client --ia-scheme-dir=./finance-app/.context --design-system-path=./finance-app/.context/design-system.md
+pnpm auto implement:client --project-dir=./questionnaires/client --ia-scheme-dir=./questionnaires/.context --design-system-path=./questionnaires/.context/design-system.md
 
 
 // implement atoms in parallel - how do I know all atoms are done?
@@ -179,12 +168,13 @@
 // generate slice > implement slice > check slice > retry failure 3 times > 
 // generate slice > implement slice > check slice > retry failure 3 times > 
 
-cd ~/WebstormProjects/top/auto-engineer/examples/finance-app &&\
+cd ~/WebstormProjects/top/auto-engineer/examples/questionnaires &&\
 pnpm -w build &&\
 rm -rf server client .context/schema.json .context/schema.graphql .context/auto-ia-scheme.json &&\
 DEBUG=* pnpm auto export:schema &&\
 DEBUG=* pnpm auto generate:server --schema-path=./.context/schema.json --destination=. &&\
-DEBUG=* pnpm auto generate:ia --output-dir=./.context --flow-files=./flows/finance-app.flow.ts &&\
+DEBUG=* pnpm auto generate:ia --output-dir=./.context --flow-files=./flows/questionnaires.flow.ts &&\
 DEBUG=* pnpm auto generate:client --starter-dir=../../packages/frontend-generator-react-graphql/shadcn-starter --target-dir=./client  --ia-schema-path=./.context/auto-ia-scheme.json  --gql-schema-path=./.context/schema.graphql  --figma-variables-path=./.context/figma-variables.json
 
+
 */