--- conflicted
+++ resolved
@@ -1,46 +1,11 @@
 import rootConfig from '../../eslint.config.js';
 import tseslint from 'typescript-eslint';
 
-<<<<<<< HEAD
-export default tseslint.config(
-  {
-    ignores: ['eslint.config.ts'],
-  },
-  {
-    files: ['src/**/*.ts'],
-    extends: [js.configs.recommended, ...tseslint.configs.recommended],
-    languageOptions: {
-      parserOptions: {
-        project: './tsconfig.json',
-      },
-    },
-    rules: {
-      '@typescript-eslint/explicit-function-return-type': 'off',
-      '@typescript-eslint/explicit-module-boundary-types': 'off',
-      '@typescript-eslint/no-explicit-any': 'off',
-      '@typescript-eslint/no-unused-vars': ['warn', { argsIgnorePattern: '^_' }],
-      complexity: ['error', { max: 10 }],
-      '@typescript-eslint/no-type-alias': 'off',
-      '@typescript-eslint/no-unnecessary-type-constraint': 'error',
-      '@typescript-eslint/no-unsafe-assignment': 'off',
-      '@typescript-eslint/no-unsafe-call': 'off',
-      '@typescript-eslint/no-unsafe-member-access': 'off',
-      '@typescript-eslint/no-unsafe-return': 'off',
-      '@typescript-eslint/strict-boolean-expressions': 'off',
-      '@typescript-eslint/no-floating-promises': 'error',
-      '@typescript-eslint/no-misused-promises': 'error',
-      '@typescript-eslint/no-implied-eval': 'error',
-      '@typescript-eslint/no-unnecessary-type-assertion': 'error',
-      '@typescript-eslint/restrict-plus-operands': 'error',
-      '@typescript-eslint/restrict-template-expressions': 'off',
-      '@typescript-eslint/unbound-method': 'error',
-=======
 export default tseslint.config(...rootConfig, {
   ignores: ['eslint.config.ts'],
   languageOptions: {
     parserOptions: {
       project: './tsconfig.json',
->>>>>>> c0cc979c
     },
   },
   rules: {
